# rAPId API Usage Guide

The rAPId API serves to make data storage and retrieval consistent for all users involved.

Overarching API functionality includes:

- [Uploading a schema (i.e.: creating a new dataset definition)](#upload-schema)
    - Also creating a new version of an existing schema
- [Uploading data to any version of a dataset](#upload-dataset)
- [Listing available data](#list-datasets)
- [Querying data from any version of a dataset](#query-dataset)
- [Deleting data](#delete-data-file)
- Creating [users](#create-user) and [clients](#create-client)
- [Managing user and client permissions](#modify-subject-permissions)
- [UI Usage](#ui-usage)

# Application usage overview

The first step is to create a dataset by uploading a schema that describes the metadata including e.g.: data owner,
tags, partition columns, data types, auto-generated version, etc..

Then the data (currently only `.csv` files are supported) can be uploaded to the dataset. During the upload process, the
service checks if the data matches the previously uploaded dataset schema definition and transforms it into `.parquet`.

During upload, a data 'crawler' is started which looks at the persisted data and infers some metadata about it. Once the
crawler has finished running (usually around 4-5 minutes) the data can be queried.

The application can be used by both human and programmatic clients (see more below)

- When accessing the REST API as a client application, different actions require the client to have different
  permissions e.g.:`READ`, `WRITE`, `DATA_ADMIN`, etc., and different dataset sensitivity level permissions
  e.g.: `PUBLIC`, `PRIVATE`, etc.
- When accessing the UI as a human user, permissions are granted by the permissions' database, e.g.: `WRITE_PUBLIC`

## Data upload and query flows

### No schema exists + upload data + query

![general usage flow image](diagrams/general_usage_flow.png)

### Schema exists + upload data + query

![upload and query image](diagrams/upload_and_query_data.png)

### Schema exists + upload large dataset + query

![upload and query image](diagrams/upload_and_query_large_data.png)

# How to authorise

There are two types of 'subjects':

- Human users (using the frontend UI)
- Programmatic clients / 'client-app' (calling the API endpoints directly)

## Granting permissions

Both human users and programmatic clients are managed in the same way.

When creating a user/client-app via the `/user` or `/client` endpoints, permissions can immediately be granted.

To update permissions, a user administrator will need to use the frontend application and click 'Modify user'.

# Authenticating and interacting with the application

## Client app

### Using the OpenApi docs at `/docs`:

1. Hit the Authorise button
2. Pass `client id` and `client secret`
3. Access the endpoints

### Via programmatic access:

See the [scripts](./scripts/) section for examples of programmatic client interaction.

The general concept is to retrieve an access token using client credentials and making subsequent requests passing that
token.

## Human user

### Via the UI

> ℹ️ Note that you must already have a user account. This can be created by a user admin via the UI or relevant endpoint.

Clicking 'Login' on the `/login` page will redirect the user to Cognito, whereupon they will be prompted to enter their
username and password. This will grant them a temporary access token and redirect them to the home page.

# Endpoint usage

The following documents the usage of the available endpoints exposed by the REST API.

[//]: # (Dataset management)

## Generate schema

In order to upload the dataset for the first time, you need to define its schema. This endpoint is provided for your
convenience to generate a schema based on an existing dataset. Alternatively you can consult
the [schema writing guide](schema_creation.md) if you would like to create the schema yourself. You can then use the
output of this endpoint in the Schema Upload endpoint.

### General structure

`POST /schema/{sensitivity}/{domain}/{dataset}/generate`

### Inputs

| Parameters    | Usage                                   | Example values               | Definition                 |
|---------------|-----------------------------------------|------------------------------|----------------------------|
<<<<<<< HEAD
| `layer`       | URL parameter                           | `default`                    | layer       of the dataset |
=======
| `layer`       | URL parameter                           | `default`                    | layer of the dataset       |
>>>>>>> 9c667de1
| `sensitivity` | URL parameter                           | `PUBLIC, PRIVATE, PROTECTED` | sensitivity of the dataset |
| `domain`      | URL parameter                           | `land`                       | domain of the dataset      |
| `dataset`     | URL parameter                           | `train_journeys`             | dataset title              |
| `file`        | File in form data with key value `file` | `train_journeys.csv`         | the dataset file itself    |

### Outputs

Schema in json format in the response body:

```json
{
  "metadata": {
    "layer": "default",
    "domain": "land",
    "dataset": "train_journeys",
    "sensitivity": "PUBLIC",
    "key_value_tags": {},
    "key_only_tags": [],
    "owners": [
      {
        "name": "change_me",
        "email": "change_me@email.com"
      }
    ],
    "update_behaviour": "APPEND"
  },
  "columns": [
    {
      "name": "date",
      "partition_index": 0,
      "data_type": "date",
      "format": "%d/%m/%Y",
      "allow_null": false
    },
    {
      "name": "num_journeys",
      "partition_index": null,
      "data_type": "Int64",
      "allow_null": false
    }
  ]
}
```

### Accepted permissions

In order to use this endpoint you don't need any permission.

### Examples

#### Example 1:

- Request url: `/schema/default/PRIVATE/land/train_journeys/generate`
- Form data: `file=train_journeys.csv`

#### Example 2:

- Request url: `/schema/default/PUBLIC/sea/ferry_crossings/generate`
- Form data: `file=ferry_crossings.csv`

## Upload schema

### General structure

When you have a schema definition you can use this endpoint to upload it. This will allow you to subsequently upload
datasets that match the schema. If you do not yet have a schema definition, you can craft this yourself (see
the [schema writing guide](schema_creation.md)) or use the Schema Generation endpoint (see above).

### General structure

`POST /schema`

### Inputs

| Parameters    | Usage                                   | Example values               | Definition            |
|---------------|-----------------------------------------|------------------------------|-----------------------|
| schema        | JSON request body                       | see below                    | the schema definition |

Example schema JSON body:

```json
{
  "metadata": {
    "layer": "default",
    "domain": "land",
    "dataset": "train_journeys",
    "sensitivity": "PUBLIC",
    "key_value_tags": {
      "train": "passenger"
    },
    "key_only_tags": [
      "land"
    ],
    "owners": [
      {
        "name": "Stanley Shunpike",
        "email": "stan.shunpike@email.com"
      }
    ],
    "update_behaviour": "APPEND"
  },
  "columns": [
    {
      "name": "date",
      "partition_index": 0,
      "data_type": "date",
      "format": "%d/%m/%Y",
      "allow_null": false
    },
    {
      "name": "num_journeys",
      "partition_index": null,
      "data_type": "Int64",
      "allow_null": false
    }
  ]
}
```

### Outputs

None

### Accepted permissions

In order to use this endpoint you need the `DATA_ADMIN` permission.

## Update schema (new dataset version)

### General structure

This endpoint is for uploading an updated schema definition. This will allow you to subsequently upload datasets that
match the updated schema. To create a schema definition (see the
[schema writing guide](https://github.com/no10ds/rapid-api/blob/main/docs/guides/usage/schema_creation.md)) or use the
Schema Generation endpoint (see above).

### General structure

`PUT /schema`

### Inputs

| Parameters    | Usage                                   | Example values               | Definition            |
|---------------|-----------------------------------------|------------------------------|-----------------------|
| schema        | JSON request body                       | see below                    | the schema definition |

Example schema JSON body:

```json
{
  "metadata": {
    "layer": "layer",
    "domain": "land",
    "dataset": "train_journeys",
    "key_value_tags": {
      "train": "passenger"
    },
    "key_only_tags": [
      "land"
    ],
    "owners": [
      {
        "name": "Stanley Shunpike",
        "email": "stan.shunpike@email.com"
      }
    ],
    "update_behaviour": "APPEND"
  },
  "columns": [
    {
      "name": "date",
      "partition_index": 0,
      "data_type": "date",
      "format": "%d/%m/%Y",
      "allow_null": false
    },
    {
      "name": "num_journeys",
      "partition_index": null,
      "data_type": "Int64",
      "allow_null": false
    }
  ]
}
```

### Outputs

The schema path

### Accepted permissions

In order to use this endpoint you need the `DATA_ADMIN` permission.

## Upload dataset

Given a schema has been uploaded you can upload data which matches that schema. Uploading a CSV file via this endpoint
ensures that the data matches the schema and that it is consistent and sanitised.

The upload triggers an asynchronous job that is processed in the background. The response contains a job ID that you can
use to check the status of the upload via the `/jobs/{job_id}` endpoint. Alternatively you can check the tasks status
page in the UI.

Should any errors be detected during processing the upload, these are made visible in the job status page to facilitate
you fixing the issues.

### General structure

`POST /datasets/{layer}/{domain}/{dataset}`

### Inputs

| Parameters | Required | Usage                                   | Example values              | Definition              |
|------------|----------|-----------------------------------------|-----------------------------|-------------------------|
| `layer`    | True     | URL parameter                           | `default`                   | layer of the dataset    |
| `domain`   | True     | URL parameter                           | `air`                       | domain of the dataset   |
| `dataset`  | True     | URL parameter                           | `passengers_by_airport`     | dataset title           |
| `version`  | False    | Query parameter                         | `3`                         | dataset version         |
| `file`     | True     | File in form data with key value `file` | `passengers_by_airport.csv` | the dataset file itself |

### Output

If successful returns file name with a timestamp included, e.g.:

```json
{
  "details": {
    "original_filename": "the-filename.csv",
    "raw_filename": "661c9467-5d0e-4ec7-ad05-b8651598b675.csv",
    "dataset_version": 3,
    "status": "Data processing",
    "job_id": "3bd7d98f-2264-4f88-bd65-5a2089161650"
  }
}
```

### Accepted permissions

In order to use this endpoint you need a relevant `WRITE` permission that matches the dataset sensitivity level,
e.g.: `WRITE_ALL`, `WRITE_PUBLIC`, `WRITE_PRIVATE`, `WRITE_PROTECTED_{DOMAIN}`

### Examples

#### Example 1:

- Request url: `/datasets/default/land/train_journeys?version=3`
- Form data: `file=train_journeys.csv`

#### Example 2:

- Request url: `/datasets/default/air/passengers_by_airport?version=2`
- Form data: `file=passengers_by_airport.csv`

## List datasets

Use this endpoint to retrieve a list of available datasets. You can also filter by the dataset sensitivity level or by
tags specified on the dataset.

If you do not specify any filter values, you will retrieve all available datasets.

### Filtering by tags

#### Filter by the tag key

To filter by tag only use the `"key_only_tags"` property, e.g., `"key_only_tags": ["school_type"]`

This will return all datasets which have this associated tag, regardless of the value of that tag, for example:

- dataset1 -> `school_type=private`
- dataset2 -> `school_type=public`
- dataset3 -> `school_type=home_school`

You can achieve the same by using `"key_value_tags"` property with null as a
value: ` "key_value_tags": {"school_type": null}`

#### Filter by the tag key AND value e.g.: `"key_value_tags": {"school_type": "private"}`

This will return all datasets which have this associated tag that _also_ has the specified value, for example:

- dataset1 -> `school_type=private`
- dataset2 -> `school_type=private`
- dataset3 -> `school_type=private`

### Filtering by sensitivity level

#### Filter by specific level e.g. `sensitivity: PUBLIC`

This will return all datasets which have this sensitivity level:

- dataset1 -> `sensitivity=PUBLIC`
- dataset2 -> `sensitivity=PUBLIC`
- dataset3 -> `sensitivity=PUBLIC`

You can also use `"key_value_tags"` to filter by sensitivity level, like this:
`"key_value_tags": {"sensitivity": "PUBLIC"}`

### General structure

`POST /datasets`

### Inputs

| Parameters    | Usage                                   | Example values      | Definition            |
|---------------|-----------------------------------------|---------------------|-----------------------|
| query         | JSON Request Body                       | see below           | the filtering query   |

### Output

Returns a list of datasets matching the query request, e.g.:

```json
[
  {
    "layer": "layer",
    "domain": "military",
    "dataset": "purchases",
    "version": 1,
    "tags": {
      "tag1": "weaponry",
      "sensitivity": "PUBLIC",
      "no_of_versions": "1"
    }
  },
  {
    "domain": "military",
    "dataset": "armoury",
    "version": 1,
    "tags": {
      "tag1": "weaponry",
      "sensitivity": "PRIVATE",
      "no_of_versions": "1"
    }
  }
]
```

If no dataset exists or none that matches the query, you will get an empty response, e.g.:

```json
[]
```

### Accepted permissions

You will always be able to list all available datasets, regardless of their sensitivity level, provided you have
a `READ` permission, e.g.: `READ_ALL`, `READ_PUBLIC`, `READ_PRIVATE`, `READ_PROTECTED_{DOMAIN}`

### Examples

#### Example 1 - No filtering:

- Request url: `/datasets`

#### Example 2 - Filtering by tags:

Here we retrieve all datasets that have a tag with key `tag1` with any value, and `tag2` with value `value2`

- Request url: `/datasets`
- JSON Body:

```json
{
  "key_value_tags": {
    "tag1": null,
    "tag2": "value2"
  }
}
```

#### Example 3 - Filtering by sensitivity:

- Request url: `/datasets`
- JSON Body:

```json
{
  "sensitivity": "PUBLIC"
}
```

#### Example 4 - Filtering by tags and sensitivity:

- Request url: `/datasets`
- JSON Body:

```json
{
  "sensitivity": "PUBLIC",
  "key_value_tags": {
    "tag1": null,
    "tag2": "value2"
  }
}

```

#### Example 4 - Filtering by key value tags and key only tags:

- Request url: `/datasets`
- JSON Body:

```json
{
  "sensitivity": "PUBLIC",
  "key_value_tags": {
    "tag2": "value2"
  },
  "key_only_tags": [
    "tag1"
  ]
}

```

This example has the same effect as Example 3.

## Dataset info

Use this endpoint to retrieve basic information for specific datasets, if there is no data stored for the dataset and
error will be thrown.

When a valid dataset is retrieved the available data will be the schema definition with some extra values such as:

- number of rows
- number of columns
- statistics data for date columns

### General structure

`GET /datasets/{layer}/{domain}/{dataset}/info`

### Inputs

| Parameters | Required | Usage             | Example values   | Definition            |
|------------|----------|-------------------|------------------|-----------------------|
| `layer`   | True      | URL parameter     | `default`        | layer of the dataset  |
| `domain`   | True     | URL parameter     | `land`           | domain of the dataset |
| `dataset`  | True     | URL parameter     | `train_journeys` | dataset title         |
| `version`  | False    | Query parameter   | `3`              | dataset version       |

### Outputs

Schema in json format in the response body:

```json
{
  "metadata": {
    "layer": "default",
    "domain": "dot",
    "dataset": "trains_departures",
    "sensitivity": "PUBLIC",
    "version": 3,
    "tags": {},
    "owners": [
      {
        "name": "user_name",
        "email": "user@email.email"
      }
    ],
    "update_behaviour": "APPEND",
    "number_of_rows": 123,
    "number_of_columns": 2,
    "last_updated": "2022-03-01 11:03:49+00:00"
  },
  "columns": [
    {
      "name": "date",
      "partition_index": 0,
      "data_type": "date",
      "format": "%d/%m/%Y",
      "allow_null": false,
      "statistics": {
        "max": "2021-07-01",
        "min": "2014-01-01"
      }
    },
    {
      "name": "num_journeys",
      "partition_index": null,
      "data_type": "Int64",
      "allow_null": false,
      "statistics": null
    }
  ]
}
```

### Accepted permissions

You will always be able to get info on all available datasets, regardless of their sensitivity level, provided you have
a `READ` permission, e.g.: `READ_ALL`, `READ_PUBLIC`, `READ_PRIVATE`, `READ_PROTECTED_{DOMAIN}`

### Examples

#### Example 1:

- Request url: `/datasets/default/land/train_journeys/info`

## List Raw Files

Use this endpoint to retrieve all raw files linked to a specific domain/dataset/version, if there is no data stored for
the domain/dataset/version an error will be thrown.

When a valid domain/dataset/version is retrieved the available raw file uploads will be displayed in list format.

### General structure

`GET /datasets/{layer}/{domain}/{dataset}/{version}/files`

### Inputs

| Parameters    | Required  | Usage                                   | Example values               | Definition            |
|---------------|-----------|-----------------------------------------|------------------------------|-----------------------|
| `layer`       | True      | URL parameter                           | `default`                    | layer of the dataset  |
| `domain`      | True      | URL parameter                           | `land`                       | domain of the dataset |
| `dataset`     | True      | URL parameter                           | `train_journeys`             | dataset title         |
| `version`     | True      | URL parameter                           | `3`                          | dataset version       |

### Outputs

List of raw files in json format in the response body:

```json
[
  "2022-01-21T17:12:31-file1.csv",
  "2022-01-24T11:43:28-file2.csv"
]
```

### Accepted permissions

You will always be able to get info on all available datasets, regardless of their sensitivity level, provided you have
a `READ` permission, e.g.: `READ_ALL`, `READ_PUBLIC`, `READ_PRIVATE`, `READ_PROTECTED_{DOMAIN}`

### Examples

#### Example 1:

- Request url: `/datasets/default/land/train_journeys/3/files`

## Delete Data File

Use this endpoint to delete raw files linked to a specific layer/domain/dataset/version, if there is no data stored for the
domain/dataset/version or the file name is invalid an error will be thrown.

When a valid file in the domain/dataset/version is deleted success message will be displayed

### General structure

`GET /datasets/{layer}/{domain}/{dataset}/{version}/{filename}`

### Inputs

| Parameters | Required | Usage         | Example values                  | Definition                    |
|------------|----------|---------------|---------------------------------|-------------------------------|
| `layer`    | True     | URL parameter | `default`                       | layer of the dataset          |
| `domain`   | True     | URL parameter | `land`                          | domain of the dataset         |
| `dataset`  | True     | URL parameter | `train_journeys`                | dataset title                 |
| `version`  | True     | URL parameter | `3`                             | dataset version               |
| `filename` | True     | URL parameter | `2022-01-21T17:12:31-file1.csv` | previously uploaded file name |

### Accepted permissions

In order to use this endpoint you need a relevant WRITE permission that matches the dataset sensitivity level,
e.g.: `WRITE_ALL`, `WRITE_PUBLIC`, `WRITE_PUBLIC`, `WRITE_PROTECTED_{DOMAIN}`

### Examples

#### Example 1:

- Request url: `/datasets/default/land/train_journeys/3/2022-01-21T17:12:31-file1.csv`

## Query dataset

Data can be queried provided data has been uploaded at some point in the past and the 'crawler' has completed its run.

### General structure

`POST /datasets/{layer}/{domain}/{dataset}/query`

### Inputs

| Parameters | Required | Usage             | Example values   | Definition            |
|------------|----------|-------------------|------------------|-----------------------|
<<<<<<< HEAD
| `layer`    | True     | URL parameter     | `defalt`         | layer of the dataset  |
=======
| `layer`    | True     | URL parameter     | `default`        | layer of the dataset  |
>>>>>>> 9c667de1
| `domain`   | True     | URL parameter     | `space`          | domain of the dataset |
| `dataset`  | True     | URL parameter     | `rocket_lauches` | dataset title         |
| `version`  | False    | Query parameter   | `3`              | dataset version       |
| `query`    | False    | JSON Request Body | see below        | the query object      |

#### How to construct a query object:

There are six values you can customise:

- `select_columns`
    - Which column(s) you want to select
    - List of strings
    - Can contain aggregation functions e.g.: `"avg(col1)"`, `"sum(col2)"`
    - Can contain renaming of columns e.g.: `"col1 AS custom_name"`
- `filter`
    - How to filter the data
    - This is provided as a raw SQL string
    - Omit the `WHERE` keyword
- `group_by_columns`
    - Which columns to group by
    - List of column names as strings
- `aggregation_conditions`
    - What conditions you want to apply to aggregated values
    - This is provided as a raw SQL string
    - Omit the `HAVING` keyword
- `order_by_columns`
    - By which column(s) to order the data
    - List of strings
    - Defaults to ascending (`ASC`) if not provided
- `limit`
    - How many rows to limit the results to
    - String of an integer

For example:

```json
{
  "select_columns": [
    "col1",
    "avg(col2)"
  ],
  "filter": "col2 >= 10",
  "group_by_columns": [
    "col1"
  ],
  "aggregation_conditions": "avg(col2) <= 15",
  "order_by_columns": [
    {
      "column": "col1",
      "direction": "DESC"
    },
    {
      "column": "col2",
      "direction": "ASC"
    }
  ],
  "limit": "30"
}
```

> ⚠️ Note:
>
> If you do not specify a customised query, and only provide the domain and dataset, you will **select the entire dataset**

### Outputs

#### JSON

By default, the result of the query are returned in JSON format where each key represents a row, e.g.:

```json
{
  "0": {
    "column1": "value1",
    "column2": "value2"
  },
  "2": {
    "column1": "value3",
    "column2": "value4"
  },
  "3": {
    "column1": "value5",
    "column2": "value6"
  }
}
```

#### CSV

To get a CSV response, the `Accept` Header has to be set to `text/csv`. The response will come as a table, e.g.:

```csv
"","column1","column2"
0,"value1","value2"
1,"value3","value4"
3,"value5","value6"
```

### Accepted permissions

In order to use this endpoint you need a `READ` permission with appropriate sensitivity level permission,
e.g.: `READ_PRIVATE`.

### Examples

#### Example 1 - Full dataset - JSON:

- Request url: `/datasets/default/land/train_journeys/query`

#### Example 2 - Full dataset - CSV:

- Request url: `/datasets/default/land/train_journeys/query`
- Request headers: `"Accept":"text/csv"`

#### Example 3 - Dataset filtered by date and ordered by column:

- Request url: `/datasets/default/space/rocket_lauches/query`
- Request Body:

```json
{
  "filter": "date >= '2020-01-01' AND date <= '2020-02-01'",
  "order_by_columns": [
    {
      "column": "launch_date"
    }
  ]
}
```

#### Example 4 - Specific columns, aggregation on values after grouping and limiting results:

In this example we get the average rocket payload for rockets in a certain class where that average payload is heavier
than 5000kg.

- Request url: `/datasets/default/space/rocket_launches/query`
- Request Body:

```json
{
  "select_columns": [
    "rocket_class",
    "avg(payload_weight)"
  ],
  "filter": "rocket_class in ('mini', 'medium', 'large', 'heavyweight')",
  "group_by_columns": [
    "rocket_class"
  ],
  "aggregation_conditions": "avg(payload_weight) > 5000",
  "limit": "10"
}
```

## Query Large dataset

Large datasets (> 100,000 rows) can be queried asynchronously, provided data has been uploaded at some point in the past
and the 'crawler' has completed its run.

When using this endpoint, a Job ID is returned. This can be used to track the progress of the query and subsequently
retrieve the results from a URL.

This URL is generated once the query completes successfully and can be found on the Job/Tasks status page for the
relevant Job ID.

⚠️ Note that the URL is only valid for 24h after which it will expire

### General structure

`POST /datasets/{layer}/{domain}/{dataset}/query/large`

### Inputs

| Parameters | Required | Usage             | Example values   | Definition            |
|------------|----------|-------------------|------------------|-----------------------|
| `layer`    | True     | URL parameter     | `default`        | layer of the dataset  |
| `domain`   | True     | URL parameter     | `space`          | domain of the dataset |
| `dataset`  | True     | URL parameter     | `rocket_lauches` | dataset title         |
| `version`  | False    | Query parameter   | `3`              | dataset version       |
| `query`    | False    | JSON Request Body | see below        | the query object      |

### Query structure

Please see the docs for the `/query` endpoint above as the structure is identical.

### Outputs

The Job ID

```json
{
  "details": {
    "job_id": "7c7ad6e9-fea7-4fa4-85cc-023399ba2c5d"
  }
}
```

### Accepted permissions

In order to use this endpoint you need a `READ` permission with appropriate sensitivity level permission,
e.g.: `READ_PRIVATE`.

[//]: # (User management)

## Create client

As a maintainer of a rAPId instance you may want to allow new clients to interact with the API to upload or query data.

Use this endpoint to add a new client and generate their client credentials.

### General structure

`POST /client`

### Inputs

| Parameters       | Usage               | Example values   | Definition                                                                |
|------------------|---------------------|------------------|---------------------------------------------------------------------------|
| `client details` | JSON Request Body   | See below        | The name of the client application to onboard and the granted permissions |

```json
{
  "client_name": "department_for_education",
  "permissions": [
    "READ_ALL",
    "WRITE_PUBLIC"
  ]
}
```

### Client Name

The client name must adhere to the following conditions:

- Alphanumeric
- Start with an alphabetic character
- Can contain any symbol of `. - _ @`
- Must be between 3 and 128 characters

#### Permissions you can grant to the client

Depending on what permission you would like to grant the onboarding client, the relevant permission(s) must be assigned.
Available choices are:

- `READ_ALL` - allow client to read any dataset
- `READ_PUBLIC` - allow client to read any public dataset
- `READ_PRIVATE` - allow client to read any dataset with sensitivity private or public
- `READ_PROTECTED_{DOMAIN}` - allow client to read datasets within a specific protected domain
- `WRITE_ALL` - allow client to write any dataset
- `WRITE_PUBLIC` - allow client to write any public dataset
- `WRITE_PRIVATE` - allow client to write any dataset with sensitivity private or public
- `WRITE_PROTECTED_{DOMAIN}` - allow client to write datasets within a specific protected domain
- `DATA_ADMIN` - allow client to add a schema for a dataset of any sensitivity
- `USER_ADMIN` - allow client to add a new client

The protected domains can be listed [here](#list-protected-domains) or created [here](#create-protected-domain).

### Outputs

Once the new client has been created, the following information is returned in the response:

```json
{
  "client_name": "department_for_education",
  "permissions": [
    "READ_ALL",
    "WRITE_PUBLIC"
  ],
  "client_id": "1234567890-abcdefghijk",
  "client_secret": "987654321"
}
```

### Accepted permissions

In order to use this endpoint you need the `USER_ADMIN` permission

## Delete Client

Use this endpoint to list all available permissions that can be granted to users and clients.

### General structure

`DELETE /client/{client_id}`

### Outputs

Confirmation Message:

```json
{
  "message": "The client '{client_id}' has been deleted"
}
```

### Accepted permissions

In order to use this endpoint you need the `USER_ADMIN` permission

## Create user

As a maintainer of a rAPId instance you may want to allow new users to interact with the UI to upload or query data.

Use this endpoint to add a new users, generate their credentials and add permissions to them.

### General structure

`POST /user`

### Inputs

| Parameters       | Usage               | Example values   | Definition                                                                |
|------------------|---------------------|------------------|---------------------------------------------------------------------------|
| `User details`   | JSON Request Body   | See below        | The name of the user application to onboard and the granted permissions   |

  ```json
  {
  "username": "jhon_doe",
  "email": "jhon.doe@email.com",
  "permissions": [
    "READ_ALL",
    "WRITE_PUBLIC"
  ]
}
  ```

### Username

The username must adhere to the following conditions:

- Alphanumeric
- Start with an alphabetic character
- Can contain any symbol of `. - _ @`
- Must be between 3 and 128 characters

### Email address

The email must adhere to the following conditions:

- The domain must be included on the `ALLOWED_EMAIL_DOMAINS` environment
- Must satisfy the Email Standard Structure `RFC5322` (
  see [Email Address in Wikipedia](https://en.wikipedia.org/wiki/Email_address))

#### Permissions you can grant to the client

Depending on what permission you would like to grant the on-boarding user, the relevant permission(s) must be assigned.
Available choices are:

- `READ_ALL` - allow user to read any dataset
- `READ_PUBLIC` - allow user to read any public dataset
- `READ_PRIVATE` - allow user to read any dataset with sensitivity private or public
- `READ_PROTECTED_{DOMAIN}` - allow user to read datasets within a specific protected domain
- `WRITE_ALL` - allow user to write any dataset
- `WRITE_PUBLIC` - allow user to write any public dataset
- `WRITE_PRIVATE` - allow user to write any dataset with sensitivity private or public
- `WRITE_PROTECTED_{DOMAIN}` - allow user to write datasets within a specific protected domain
- `DATA_ADMIN` - allow user to add a schema for a dataset of any sensitivity
- `USER_ADMIN` - allow user to add a new user

  The protected domains can be listed [here](#Protected%20Domains/list_protected_domains_protected_domains_get) or
  created [here](#Protected%20Domains/create_protected_domain_protected_domains__domain__post).

### Outputs

Once the new user has been created, the following information will be shown in the response:

```json
{
  "username": "jhon_doe",
  "email": "jhon.doe@email.com",
  "permissions": [
    "READ_ALL",
    "WRITE_PUBLIC"
  ],
  "user_id": "some-generated-id-eq2e3q-eqwe32-12eqwe214q"
}
```

### Gotchas 🤯

When the email with user password is sent, it adds a dot `.` right at the end of the password. Users must be mindful not
to include this dot when they log in with this temporary password.

### Accepted permissions

In order to use this endpoint you need the `USER_ADMIN` permission

## Delete User

Use this endpoint to list all available permissions that can be granted to users and clients.

### General structure

`DELETE /user`

### Inputs

| Parameters       | Usage               | Example values   | Definition                            |
|------------------|---------------------|------------------|---------------------------------------|
| `user details`   | JSON Request Body   | See below        | The name and id of the user to delete |

```json
{
  "username": "John Doe",
  "user_id": "some-uuid-generated-string-asdasd0-2133"
}
```

### Outputs

Confirmation Message:

```json
{
  "message": "The user '{username}' has been deleted"
}
```

### Accepted permissions

In order to use this endpoint you need the `USER_ADMIN` permission

[//]: # (Permissions management)

## List permissions

Use this endpoint to list all available permissions that can be granted to users and clients.

### General structure

`GET /permissions`

### Outputs

List of permissions:

```json
[
  "DATA_ADMIN",
  "USER_ADMIN",
  "WRITE_ALL",
  "READ_PROTECTED_<domain>",
  "..."
]
```

### Accepted permissions

In order to use this endpoint you need the `USER_ADMIN` permission

## List subject permissions

Use this endpoint to list all permissions that are assigned to a subject.

### General structure

`GET /permissions/{subject_id}`

### Outputs

List of permissions:

```json
[
  "DATA_ADMIN",
  "USER_ADMIN",
  "WRITE_ALL",
  "READ_PROTECTED_<domain>",
  "..."
]
```

### Accepted permissions

In order to use this endpoint you need the `USER_ADMIN` permission

## Modify subject permissions

Use this endpoint to modify the permissions that are granted to users and clients.

### General structure

`GET /subjects/permissions`

### Inputs

| Parameters            | Usage               | Example values   | Definition                             |
|-----------------------|---------------------|------------------|----------------------------------------|
| `Subject Permissions` | JSON Request Body   | See below        | The details used to modify permissions |

```json
{
  "subject_id": "123456789",
  "permissions": [
    "READ_ALL",
    "WRITE_PUBLIC"
  ]
}
  ```

### Outputs

Confirmation of permissions:

```json
{
  "subject_id": "123456789",
  "permissions": [
    "READ_ALL",
    "WRITE_PUBLIC"
  ]
}
```

### Accepted permissions

In order to use this endpoint you need the `USER_ADMIN` permission

## Create protected domain

Protected domains can be created to restrict access permissions to specific domains

Use this endpoint to create a new protected domain. After this you can create clients with the permission for this
domain and create `PROTECTED` datasets within this domain.

### General structure

`POST /protected_domains/{domain}`

### Inputs

| Parameters       | Usage               | Example values   | Definition                                                           |
|------------------|---------------------|------------------|----------------------------------------------------------------------|
| `domain` | URL Parameter  | `land`        | The name of the protected domain |

### Domain

The domain name must adhere to the following conditions:

- Alphanumeric
- Start with an alphabetic character
- Can contain any symbol of `- _`

### Outputs

None

### Accepted permission

In order to use this endpoint you need the `DATA_ADMIN` permission

## List protected domains

Use this endpoint to list the protected domains that currently exist.

### General structure

`GET /protected_domains`

### Outputs

List of protected permissions in json format in the response body:

```json
[
  "land",
  "department"
]
```

### Accepted permissions

In order to use this endpoint you need the `DATA_ADMIN` permission

## List subjects

Use this endpoint to list subjects (human users and client apps).

### General structure

`GET /subjects`

### Outputs

List of subjects:

```json
[
  {
    "subject_id": "<subject_id>",
    "subject_name": "<username>",
    "type": "USER"
  },
  {
    "subject_id": "<subject_id>",
    "subject_name": "<client_app_name>",
    "type": "CLIENT"
  }
]
```

### Accepted permissions

In order to use this endpoint you need the `USER_ADMIN` permission

## List layers

Use this endpoint to retrieve list of layers for this rAPId instance.

### General structure

`GET /layers`

### Outputs

List of layers:

```json
[
  "raw",
  "staging",
  "presentation"
]
```

### Accepted permissions

Any level of permission will grant you access to this endpoint.

[//]: # (Job management)

## List all jobs

Use this endpoint to retrieve a list of all currently tracked asynchronous processing jobs.

### General structure

`GET /jobs`

### Outputs

List of jobs:

```json
[
  {
    "result_url": "https://example.com",
    "dataset": "disposals",
    "step": "-",
    "version": 1,
    "job_id": "0dd2c496-ag30-49cf-4ab6-0165gs2c8b00",
    "ttl": 1663056353,
    "domain": "moj",
    "status": "SUCCESS",
    "errors": null,
    "type": "QUERY"
  },
  {
    "raw_file_identifier": "4df3cce3-8b07-4051-b500-a07gda34ad2b",
    "dataset": "upload",
    "ttl": 1663778785,
    "status": "SUCCESS",
    "errors": null,
    "type": "UPLOAD",
    "step": "-",
    "version": 1,
    "job_id": "0ddf52a6-36ee-4995-8d97-892155608c8d",
    "domain": "test_e2e",
    "filename": "test_journey_file.csv"
  }
]
```

We have two types of jobs: `QUERY` jobs and `UPLOAD` jobs. `QUERY` jobs come with a pre-signed URL for the retrieval of
the queried data.

### Accepted permissions

You will always be able to list all `UPLOAD` jobs, regardless of their sensitivity level, provided you have a `READ`
permission, e.g.: `READ_ALL`, `READ_PUBLIC`, `READ_PRIVATE`, `READ_PROTECTED_{DOMAIN}`
or a `WRITE` permission, e.g.: `WRITE_ALL`, `WRITE_PUBLIC`, `WRITE_PRIVATE`, `WRITE_PROTECTED_{DOMAIN}`

In order to list `QUERY` jobs you need a relevant `READ` permission that matches the dataset sensitivity level,
e.g.: `READ_ALL`, `READ_PUBLIC`, `READ_PRIVATE`, `READ_PROTECTED_{DOMAIN}`

## Get job

Use this endpoint to retrieve the status of a tracked asynchronous processing job.

### General structure

`GET /{job_id}`

### Inputs

| Parameters | Usage         | Example values                         | Definition                                                                |
|------------|---------------|----------------------------------------|---------------------------------------------------------------------------|
| `job_id`   | URL parameter | `yb52c496-b8f0-49cf-8ab6-016111448b00` | The job id returned to a user after querying or uploading a large dataset |

### Outputs

If the job id provided is of a `QUERY` type, the exemplary output will be:

```json
[
  {
    "result_url": "https://example.com",
    "dataset": "disposals",
    "step": "-",
    "version": 1,
    "job_id": "0dd2c496-ag30-49cf-4ab6-0165gs2c8b00",
    "ttl": 1663056353,
    "domain": "moj",
    "status": "SUCCESS",
    "errors": null,
    "type": "QUERY"
  }
]
```

Depending on the job status we will have one of the following step values for `QUERY` job:

- `INITIALISATION`
- `RUNNING`
- `GENERATING_RESULTS`
- `-` if job finished running

If the job id provided is for a `UPLOAD` job the exemplary output will be:

```json
[
  {
    "raw_file_identifier": "4df3cce3-8b07-4051-b500-a07gda34ad2b",
    "dataset": "upload",
    "ttl": 1663778785,
    "status": "SUCCESS",
    "errors": null,
    "type": "UPLOAD",
    "step": "-",
    "version": 1,
    "job_id": "0ddf52a6-36ee-4995-8d97-892155608c8d",
    "domain": "test_e2e",
    "filename": "test_journey_file.csv"
  }
]
```

Depending on the job status we will have one of the following step values for `UPLOAD` job:

- `INITIALISATION`
- `VALIDATION`
- `RAW_DATA_UPLOAD`
- `DATA_UPLOAD`
- `CLEAN_UP`
- `-` if job finished running

### Accepted permissions

You will always be able to list all jobs, provided you have a `WRITE` permission, e.g.: `WRITE_ALL`, `WRITE_PUBLIC`
, `WRITE_PRIVATE`, `WRITE_PROTECTED_{DOMAIN}`

# UI usage

## Credentials

For most of the UI endpoint user credentials will be required, therefore, a user must exist in cognito and the relevant
permissions have to be stored in DynamoDB to be grated access.

A user can log out at any point by:

1. Calling `/logout`.
2. Clicking on the "logout" button.

If a user stays idle for 5 minutes, the logout process will be triggered automatically and the user will be redirected
to the login endpoint.

### Gotchas

If the user has the application opened in 2 tabs and leaves 1 idle while works in another, the logout process will be
triggered.

## Login

This page is used to authenticate users.

### General structure

`GET /login`

### Needed credentials

None

### Steps

1) Go to ```/login```
2) Click on "Log in to rAPId"
3) Wait to be redirected to Cognito
4) Type username and password
5) Click on "Log in"
6) Wait to be redirected to ```/```

## Logout

This endpoint is used to remove the user's credentials

### General structure

`GET /logout`

### Requirements

To be logged in

### How to log out

1. On any page
1. Click on the "Log out" button
2. Wait to be redirected to ```/login```
2. Whenever you want
1. Go to ```/logout``` as an authenticated user
2. Wait to be redirected to ```/login```

## Landing

This page is used as the entry point to the rAPId service on which the user can select their desired course of action.

### General structure

`GET /`

### Needed credentials

The user must be logged in as a Cognito user to use this page.

Depending on the user's permissions, allowed actions will be dynamically displayed.

For example, if the user has permission "READ_PRIVATE" and "WRITE_PRIVATE" then the data management section will be
visible and both upload and download buttons will be available.

If the user is a user admin, then the user management section will be visible along with its corresponding actions.

If the user has not been granted any relevant permissions an error message will be displayed prompting the user to speak
to the relevant authority to grant them required permissions.

## Upload

This page is used to upload datasets into the rAPId service by authenticated users.

Users can only see the datasets they have permission to write to:

- Users with `WRITE_ALL` permission will see all datasets
- Users with `WRITE_PRIVATE` permission will see both private and public datasets
- Users with `WRITE_PUBLIC` permission will see public datasets
- Users with `WRITE_PROTECTED_{domain}` permission will see datasets with the protected domain `domain`
- Users with multiple of the above write permissions will see the union of the datasets for these permissions
- Users with no write permissions will see an empty drop-down

### General structure

`GET /upload`

### Needed credentials

The user must be logged in as a Cognito user to use this page. The credentials will be read from the cookie "rat" that
stands for "Rapid Access Token".

For example, if the user has permission "READ_PRIVATE", "WRITE_PRIVATE" and "dot/trucks" dataset has the sensitivity of
PRIVATE (or PUBLIC) then they will be able to see and write to the datasets "dot/trucks".

If the user is missing any permissions, they can be added in the permissions database.

If user does not have any write permissions, they will not see the `Upload Data` button and will be redirected to the
landing page when trying to access the `/upload` endpoint.

### Steps

To upload dataset just follow these simple steps.

1) Log in
2) Go to ```/upload```
3) Select a dataset from the list
4) Choose a valid file for the selected dataset
5) Click on upload button
6) Make a note of the Job ID for the processing upload in the response (you can use this to track the status of the
   upload)

### Response

When uploading the datasets there are 2 possible responses:

- Success: A message with the uploaded filename and Job ID will be shown to the user
- Failure: An error message will be shown to the user

## Download

This page is used to download datasets from the rAPId instance by authenticated users.

Users can only see the datasets they have permission to read from:

- Users with `READ_ALL` permission will see all datasets
- Users with `READ_PRIVATE` permission will see both private and public datasets
- Users with `READ_PUBLIC` permission will see public datasets
- Users with `READ_PROTECTED_{domain}` permission will see datasets with the protected domain `domain`
- Users with multiple of the above read permissions will see the union of the datasets for these permissions
- Users with no read permissions will see an empty drop-down

### General structure

`GET /download`

### Needed credentials

The user must be logged in as a Cognito user to use this page. The credentials will be read from the cookie "rat" that
stands for "Rapid Access Token".

For example, if the user has permission "READ_PRIVATE", "WRITE_PRIVATE" and "dot/trucks" dataset has the sensitivity of
PRIVATE (or PUBLIC) then they will be able to see and write to the datasets "dot/trucks".

If the user is missing any permissions, they can be added in the permissions database table.

If user does not have any read permissions, they will not see the `Downlad Data` button and will be redirected to the
landing page when trying to access the `/download` endpoint.

### Steps

To download a dataset just follow these simple steps.

1) Log in
2) Click on the `Download Data` link
3) Select a dataset from the list
4) Select a dataset version from the list
4) Click `Next`
5) View the dataset specific information
6) Select the format of the output file (`csv` or `json`)
7) Click `Download`

As an optional step the user can introduce SQL query operations, such as:

1) Select columns: Columns to be returned, introduced as a comma separated string, valid syntax allows `colname`
   or `function(colname)`, and add aliases to the columns `colname as alias`.
2) Filter: Filters row for a specified column depending on boolean logic. Allowed values include `>`, `<`, `=`, `<=`
   , `>=`, others.
3) Group by columns: Arranges identical data into groups.
4) Aggregation conditions: Used to perform calculations on a column. Allowed values include `COUNT()`, `AVG()`, `MAX()`
   , `MIN()`, others.
5) Row limit: Number of rows to be returned. Any integer is allowed.

### Response

When downloading the datasets there are 2 possible responses:

- Success: A file with the structure `domain_dataset.{selected_format}` will be downloaded.
- Failure: An error message will be shown to the user.

### Query structure

Returns a list of datasets matching the query request, e.g.:

| Query Field              | Example values                                          | SQL Equivalent                                                        | Additional Notes                                                                         |
|--------------------------|---------------------------------------------------------|-----------------------------------------------------------------------|------------------------------------------------------------------------------------------|
| `select columns`         | - `col1, col2` <br> - `col1, count(col2) AS col2_count` | - `SELECT col1, col2` <br> - `SELECT col1, count(col2) AS col2_count` | - Any other aggregation functions are allowed  <br> - CASE queries included              |
| `filter`                 | - `(col1='bus' OR col1='train') AND col2>=10`           | - `WHERE (col1='bus' OR col1='train') AND col2>=10`                   |                                                                                          |
| `group by columns`       | - `col1`                                                | - `GROUP BY col1`                                                     |                                                                                          |
| `aggregation conditions` | - `avg(col1) > 10`                                      | - `HAVING avg(col1) > 10`                                             |                                                                                          |
| `row limit`              | - `10`                                                  | - `LIMIT 10`                                                          | This value is capped at the number of rows in the table, displayed in dataset details    |

## Modify Subject Permissions

The subject permissions modification flow allows you to view and update the permissions assigned to a subject (client
app or human user). There are two steps to the flow.

1. The first page allows you to choose a subject from a dropdown and progress to step 2 to modify their permissions.
2. The second page shows the current permissions and allows you to update them.
3. Once you have selected the desired permissions (all that you would like the subject to have, not just the ones to add
   or remove), click 'Modify'.
4. A success page will be shown listing the full set of permissions that the subject now has.

### General structure

`GET /subject` leading to -> `GET /subject/<subject_id>/modify` leading to `GET /subject/<subject_id>/modify/success`

### Needed credentials

The user must be logged in as a Cognito user to use this page and have the `USER_ADMIN` permission.

## Create Subject

This page is used as the first step in the subject creation flow. The page allows you to enter a subject name, select
the type, if the type is "USER", it also allows an email address. Finally, permissions can be assigned to the new
subject.

### General structure

`GET /subject/create`

### Needed credentials

The user must be logged in as a Cognito user to use this page and have the `USER_ADMIN` permission.

## Task Status

This page makes the status of asynchronously running jobs visible.

Any errors or results of the processing job will also be surfaced here or on the job details page (accessible by clicking the job ID or the relevant link).

### General structure

`GET /tasks`

### Needed credentials

The user must be logged in as a Cognito user to use this page and have the `READ` or `WRITE` permissions.<|MERGE_RESOLUTION|>--- conflicted
+++ resolved
@@ -108,11 +108,7 @@
 
 | Parameters    | Usage                                   | Example values               | Definition                 |
 |---------------|-----------------------------------------|------------------------------|----------------------------|
-<<<<<<< HEAD
-| `layer`       | URL parameter                           | `default`                    | layer       of the dataset |
-=======
 | `layer`       | URL parameter                           | `default`                    | layer of the dataset       |
->>>>>>> 9c667de1
 | `sensitivity` | URL parameter                           | `PUBLIC, PRIVATE, PROTECTED` | sensitivity of the dataset |
 | `domain`      | URL parameter                           | `land`                       | domain of the dataset      |
 | `dataset`     | URL parameter                           | `train_journeys`             | dataset title              |
@@ -697,11 +693,7 @@
 
 | Parameters | Required | Usage             | Example values   | Definition            |
 |------------|----------|-------------------|------------------|-----------------------|
-<<<<<<< HEAD
-| `layer`    | True     | URL parameter     | `defalt`         | layer of the dataset  |
-=======
 | `layer`    | True     | URL parameter     | `default`        | layer of the dataset  |
->>>>>>> 9c667de1
 | `domain`   | True     | URL parameter     | `space`          | domain of the dataset |
 | `dataset`  | True     | URL parameter     | `rocket_lauches` | dataset title         |
 | `version`  | False    | Query parameter   | `3`              | dataset version       |
