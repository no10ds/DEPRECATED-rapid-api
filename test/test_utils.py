--- conflicted
+++ resolved
@@ -63,37 +63,23 @@
     dataset: str = "test_dataset",
     sensitivity: str = "PUBLIC",
 ):
-<<<<<<< HEAD
-    return {
-        "Contents": [
-            {"Key": "schemas/"},
-            {"Key": f"schemas/{layer}/{sensitivity}/"},
-            {
-                "Key": f"schemas/{layer}/{sensitivity}/{domain}/{dataset}/1/schema.json",
-            },
-        ],
-        "Name": "bucket-name",
-        "Prefix": "schemas",
-        "EncodingType": "url",
-    }
-=======
     return [
         {
             "NextToken": "xxx",
             "ResponseMetadata": {"key": "value"},
             "Contents": [
-                {"Key": "data/schemas/"},
-                {"Key": f"data/schemas/{sensitivity}/"},
+                {"Key": "schemas"},
+                {"Key": f"schemas/{layer}/"},
+                {"Key": f"schemas/{layer}/{sensitivity}/"},
                 {
-                    "Key": f"data/schemas/{sensitivity}/{domain}/{dataset}/1/schema.json",
+                    "Key": f"schemas/{layer}/{sensitivity}/{domain}/{dataset}/1/schema.json",
                 },
             ],
             "Name": "bucket-name",
-            "Prefix": "data/schemas",
+            "Prefix": "schemas",
             "EncodingType": "url",
         }
     ]
->>>>>>> b3e2e37e
 
 
 def mock_secure_dataset_endpoint():
