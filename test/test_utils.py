--- conflicted
+++ resolved
@@ -63,29 +63,15 @@
     dataset: str = "test_dataset",
     sensitivity: str = "PUBLIC",
 ):
-<<<<<<< HEAD
-    return {
-        "Contents": [
-            {"Key": "data/schemas/"},
-            {"Key": f"data/schemas/{layer}/{sensitivity}/"},
-            {
-                "Key": f"data/schemas/{layer}/{sensitivity}/{domain}/{dataset}/1/schema.json",
-            },
-        ],
-        "Name": "bucket-name",
-        "Prefix": "data/schemas",
-        "EncodingType": "url",
-    }
-=======
     return [
         {
             "NextToken": "xxx",
             "ResponseMetadata": {"key": "value"},
             "Contents": [
                 {"Key": "data/schemas/"},
-                {"Key": f"data/schemas/{sensitivity}/"},
+                {"Key": f"data/schemas/{layer}/{sensitivity}/"},
                 {
-                    "Key": f"data/schemas/{sensitivity}/{domain}/{dataset}/1/schema.json",
+                    "Key": f"data/schemas/{layer}/{sensitivity}/{domain}/{dataset}/1/schema.json",
                 },
             ],
             "Name": "bucket-name",
@@ -93,7 +79,6 @@
             "EncodingType": "url",
         }
     ]
->>>>>>> b3e2e37e
 
 
 def mock_secure_dataset_endpoint():
