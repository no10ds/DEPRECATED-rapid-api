from unittest.mock import patch

from api.adapter.dynamodb_adapter import DynamoDBAdapter
from api.adapter.s3_adapter import S3Adapter
from api.application.services.job_service import JobService
from api.application.services.protected_domain_service import ProtectedDomainService
from api.common.config.auth import SensitivityLevel
from api.domain.Jobs.Job import JobStatus
from api.domain.Jobs.QueryJob import QueryStep, QueryJob
from api.domain.Jobs.UploadJob import UploadStep, UploadJob
from api.domain.dataset_metadata import DatasetMetadata


class TestGetAllJobs:
    def setup(self):
        self.job_service = JobService()

    @patch.object(DynamoDBAdapter, "get_jobs")
    @patch.object(S3Adapter, "get_dataset_sensitivity")
    @patch.object(DynamoDBAdapter, "get_permissions_for_subject")
    @patch.object(ProtectedDomainService, "list_protected_domains")
    def test_get_all_jobs_when_permitted(
        self,
        mock_list_protected_domains,
        mock_get_permissions_for_subject,
        mock_get_dataset_sensitivity,
        mock_get_jobs,
    ):
        # GIVEN
        mock_get_permissions_for_subject.return_value = ["READ_ALL"]
        mock_get_dataset_sensitivity.return_value = SensitivityLevel.PUBLIC
        mock_list_protected_domains.return_value = {}

        expected = [
            {
                "type": "UPLOAD",
                "job_id": "abc-123",
                "status": "IN PROGRESS",
                "step": "VALIDATION",
                "errors": None,
                "filename": "filename1.csv",
            },
            {
                "type": "QUERY",
                "job_id": "def-456",
                "status": "FAILED",
                "step": "QUERY",
                "errors": ["Invalid column name"],
                "layer": "layer",
                "domain": "domain1",
                "dataset": "domain2",
                "result_url": None,
            },
        ]

        mock_get_jobs.return_value = expected

        # WHEN
        result = self.job_service.get_all_jobs("111222333")

        # THEN
        assert result == expected
        mock_get_jobs.assert_called_once()
        mock_get_permissions_for_subject.assert_called_once_with("111222333")

    @patch.object(DynamoDBAdapter, "get_jobs")
    @patch.object(S3Adapter, "get_dataset_sensitivity")
    @patch.object(DynamoDBAdapter, "get_permissions_for_subject")
    @patch.object(ProtectedDomainService, "list_protected_domains")
    def test_get_only_upload_jobs_when_no_read_permissions(
        self,
        mock_list_protected_domains,
        mock_get_permissions_for_subject,
        mock_get_dataset_sensitivity,
        mock_get_jobs,
    ):
        # GIVEN
        mock_get_permissions_for_subject.return_value = ["WRITE_ALL"]
        mock_get_dataset_sensitivity.return_value = SensitivityLevel.PUBLIC
        mock_list_protected_domains.return_value = {}

        all_jobs = [
            {
                "type": "UPLOAD",
                "job_id": "abc-123",
                "status": "IN PROGRESS",
                "step": "VALIDATION",
                "errors": None,
                "filename": "filename1.csv",
            },
            {
                "type": "QUERY",
                "job_id": "def-456",
                "status": "FAILED",
                "step": "QUERY",
                "errors": ["Invalid column name"],
                "layer": "layer",
                "domain": "domain1",
                "dataset": "domain2",
                "result_url": None,
            },
        ]

        expected = [
            {
                "type": "UPLOAD",
                "job_id": "abc-123",
                "status": "IN PROGRESS",
                "step": "VALIDATION",
                "errors": None,
                "filename": "filename1.csv",
            }
        ]

        mock_get_jobs.return_value = all_jobs

        # WHEN
        result = self.job_service.get_all_jobs("111222333")

        # THEN
        assert result == expected
        mock_get_jobs.assert_called_once()
        mock_get_permissions_for_subject.assert_called_once_with("111222333")

    @patch.object(DynamoDBAdapter, "get_jobs")
    @patch.object(S3Adapter, "get_dataset_sensitivity")
    @patch.object(DynamoDBAdapter, "get_permissions_for_subject")
    @patch.object(ProtectedDomainService, "list_protected_domains")
    def test_get_all_upload_and_allowed_protected_jobs_when_appropriate_permissions(
        self,
        mock_list_protected_domains,
        mock_get_permissions_for_subject,
        mock_get_dataset_sensitivity,
        mock_get_jobs,
    ):
        # GIVEN
        mock_get_permissions_for_subject.return_value = ["READ_PROTECTED_DOMAIN1"]
        mock_get_dataset_sensitivity.side_effect = [
            SensitivityLevel.PROTECTED,
            SensitivityLevel.PROTECTED,
            SensitivityLevel.PRIVATE,
        ]
        mock_list_protected_domains.return_value = {"domain1", "domain3"}

        all_jobs = [
            {
                "type": "UPLOAD",
                "job_id": "abc-123",
                "status": "IN PROGRESS",
                "step": "VALIDATION",
                "errors": None,
                "filename": "filename1.csv",
            },
            {
                "type": "QUERY",
                "job_id": "def-456",
                "status": "FAILED",
                "step": "QUERY",
                "errors": ["Invalid column name"],
                "layer": "layer",
                "domain": "domain1",
                "dataset": "dataset2",
                "result_url": None,
            },
            {
                "type": "QUERY",
                "job_id": "uvw-456",
                "status": "SUCCESS",
                "step": "QUERY",
                "errors": None,
                "layer": "layer",
                "domain": "domain2",
                "dataset": "dataset3",
                "result_url": "http://something.com",
            },
            {
                "type": "QUERY",
                "job_id": "xyz-456",
                "status": "FAILED",
                "step": "QUERY",
                "errors": ["Invalid column name"],
                "layer": "layer",
                "domain": "domain4",
                "dataset": "dataset9",
                "result_url": None,
            },
        ]

        expected = [
            {
                "type": "UPLOAD",
                "job_id": "abc-123",
                "status": "IN PROGRESS",
                "step": "VALIDATION",
                "errors": None,
                "filename": "filename1.csv",
            },
            {
                "type": "QUERY",
                "job_id": "def-456",
                "status": "FAILED",
                "step": "QUERY",
                "errors": ["Invalid column name"],
                "layer": "layer",
                "domain": "domain1",
                "dataset": "dataset2",
                "result_url": None,
            },
        ]

        mock_get_jobs.return_value = all_jobs

        # WHEN
        result = self.job_service.get_all_jobs("111222333")

        # THEN
        assert result == expected
        mock_get_jobs.assert_called_once()
        mock_get_permissions_for_subject.assert_called_once_with("111222333")

    @patch.object(DynamoDBAdapter, "get_jobs")
    @patch.object(S3Adapter, "get_dataset_sensitivity")
    @patch.object(DynamoDBAdapter, "get_permissions_for_subject")
    @patch.object(ProtectedDomainService, "list_protected_domains")
    def test_get_all_upload_and_query_jobs_for_sensitive_dataset_when_appropriate_permissions(
        self,
        mock_list_protected_domains,
        mock_get_permissions_for_subject,
        mock_get_dataset_sensitivity,
        mock_get_jobs,
    ):
        # GIVEN
        mock_get_permissions_for_subject.return_value = ["READ_PRIVATE"]
        mock_get_dataset_sensitivity.side_effect = [
            SensitivityLevel.PROTECTED,
            SensitivityLevel.PRIVATE,
        ]
        mock_list_protected_domains.return_value = {"domain1"}

        all_jobs = [
            {
                "type": "UPLOAD",
                "job_id": "abc-123",
                "status": "IN PROGRESS",
                "step": "VALIDATION",
                "errors": None,
                "filename": "filename1.csv",
            },
            {
                "type": "QUERY",
                "job_id": "def-456",
                "status": "FAILED",
                "step": "QUERY",
                "errors": ["Invalid column name"],
                "layer": "layer",
                "domain": "domain1",
                "dataset": "dataset2",
                "result_url": None,
            },
            {
                "type": "QUERY",
                "job_id": "uvw-456",
                "status": "SUCCESS",
                "step": "QUERY",
                "errors": None,
                "layer": "layer",
                "domain": "domain2",
                "dataset": "dataset3",
                "result_url": "http://something.com",
            },
        ]

        expected = [
            {
                "type": "UPLOAD",
                "job_id": "abc-123",
                "status": "IN PROGRESS",
                "step": "VALIDATION",
                "errors": None,
                "filename": "filename1.csv",
            },
            {
                "type": "QUERY",
                "job_id": "uvw-456",
                "status": "SUCCESS",
                "step": "QUERY",
                "errors": None,
                "layer": "layer",
                "domain": "domain2",
                "dataset": "dataset3",
                "result_url": "http://something.com",
            },
        ]

        mock_get_jobs.return_value = all_jobs

        # WHEN
        result = self.job_service.get_all_jobs("111222333")

        # THEN
        assert result == expected
        mock_get_jobs.assert_called_once()
        mock_get_permissions_for_subject.assert_called_once_with("111222333")

    @patch.object(DynamoDBAdapter, "get_jobs")
    @patch.object(S3Adapter, "get_dataset_sensitivity")
    @patch.object(DynamoDBAdapter, "get_permissions_for_subject")
    @patch.object(ProtectedDomainService, "list_protected_domains")
    def test_get_all_jobs_when_data_admin(
        self,
        mock_list_protected_domains,
        mock_get_permissions_for_subject,
        mock_get_dataset_sensitivity,
        mock_get_jobs,
    ):
        # GIVEN
        mock_get_permissions_for_subject.return_value = ["DATA_ADMIN"]
        mock_get_dataset_sensitivity.side_effect = [
            SensitivityLevel.PROTECTED,
            SensitivityLevel.PRIVATE,
        ]
        mock_list_protected_domains.return_value = {"domain1"}

        expected = [
            {
                "type": "UPLOAD",
                "job_id": "abc-123",
                "status": "IN PROGRESS",
                "step": "VALIDATION",
                "errors": None,
                "filename": "filename1.csv",
            },
            {
                "type": "QUERY",
                "job_id": "def-456",
                "status": "FAILED",
                "step": "QUERY",
                "errors": ["Invalid column name"],
                "layer": "layer",
                "domain": "domaisn1",
                "dataset": "dataset2",
                "result_url": None,
            },
            {
                "type": "QUERY",
                "job_id": "uvw-456",
                "status": "SUCCESS",
                "step": "QUERY",
                "errors": None,
                "layer": "layer",
                "domain": "domain2",
                "dataset": "dataset3",
                "result_url": "http://something.com",
            },
        ]

        mock_get_jobs.return_value = expected

        # WHEN
        result = self.job_service.get_all_jobs("111222333")

        # THEN
        assert result == expected
        mock_get_jobs.assert_called_once()
        mock_get_permissions_for_subject.assert_called_once_with("111222333")


class TestGetJob:
    def setup(self):
        self.job_service = JobService()

    @patch.object(DynamoDBAdapter, "get_job")
    def test_get_single_job(self, mock_get_job):
        # GIVEN
        expected = {
            "type": "UPLOAD",
            "job_id": "abc-123",
            "status": "IN PROGRESS",
            "step": "VALIDATION",
            "errors": None,
            "filename": "filename1.csv",
        }

        mock_get_job.return_value = expected

        # WHEN
        result = self.job_service.get_job("abc-123")

        # THEN
        assert result == expected
        mock_get_job.assert_called_once_with("abc-123")


class TestCreateUploadJob:
    def setup(self):
        self.job_service = JobService()

    @patch.object(DynamoDBAdapter, "store_upload_job")
    def test_creates_upload_job(self, mock_store_upload_job):
        # GIVEN
        job_id = "abc-123"
        subject_id = "subject-123"
        filename = "file1.csv"
        raw_file_identifier = "123-456-789"
        domain = "domain1"
        dataset = "dataset1"
        version = 3
        layer = "layer"

        # WHEN
        result = self.job_service.create_upload_job(
<<<<<<< HEAD
            subject_id,
            filename,
            raw_file_identifier,
            DatasetMetadata(layer, domain, dataset, version),
=======
            subject_id, job_id, filename, raw_file_identifier, domain, dataset, version
>>>>>>> b3e2e37e
        )

        # THEN
        assert result.job_id == job_id
        assert result.subject_id == subject_id
        assert result.filename == filename
        assert result.step == UploadStep.INITIALISATION
        assert result.status == JobStatus.IN_PROGRESS
        mock_store_upload_job.assert_called_once_with(result)


class TestCreateQueryJob:
    def setup(self):
        self.job_service = JobService()

    @patch("api.domain.Jobs.Job.uuid")
    @patch.object(DynamoDBAdapter, "store_query_job")
    def test_creates_query_job(self, mock_store_query_job, mock_uuid):
        # GIVEN
        mock_uuid.uuid4.return_value = "abc-123"
        subject_id = "subject-123"
        domain = "test_domain"
        dataset = "test_dataset"
        version = 43
        layer = "layer"

        # WHEN
        result = self.job_service.create_query_job(
            subject_id, DatasetMetadata(layer, domain, dataset, version)
        )

        # THEN
        assert result.job_id == "abc-123"
        assert result.subject_id == subject_id
        assert result.step == QueryStep.INITIALISATION
        assert result.status == JobStatus.IN_PROGRESS
        mock_store_query_job.assert_called_once_with(result)


class TestUpdateJob:
    def setup(self):
        self.job_service = JobService()

    @patch.object(DynamoDBAdapter, "update_job")
    def test_updates_job(self, mock_update_job):
        # GIVEN
        job = UploadJob(
            "subject-123",
<<<<<<< HEAD
            "file1.csv",
            "111-222-333",
            DatasetMetadata("layer", "domain1", "dataset2", 4),
=======
            "abc-123",
            "file1.csv",
            "111-222-333",
            "domain1",
            "dataset2",
            4,
>>>>>>> b3e2e37e
        )

        assert job.step == UploadStep.INITIALISATION

        # WHEN
        self.job_service.update_step(job, UploadStep.CLEAN_UP)

        # THEN
        assert job.step == UploadStep.CLEAN_UP
        mock_update_job.assert_called_once_with(job)

    @patch("api.domain.Jobs.Job.uuid")
    @patch.object(DynamoDBAdapter, "update_query_job")
    def test_sets_results_url_on_query_job(self, mock_update_query_job, mock_uuid):
        # GIVEN
        mock_uuid.uuid4.return_value = "abc-123"
        job = QueryJob(
            "subject-123", DatasetMetadata("layer", "domain1", "dataset2", 4)
        )

        assert job.results_url is None

        # WHEN
        self.job_service.set_results_url(job, "https://hello-there.com")

        # THEN
        assert job.results_url == "https://hello-there.com"
        mock_update_query_job.assert_called_once_with(job)


class TestSucceedsJob:
    def setup(self):
        self.job_service = JobService()

    @patch.object(DynamoDBAdapter, "update_job")
    def test_updates_job(self, mock_update_job):
        # GIVEN
        job = UploadJob(
            "subject-123",
<<<<<<< HEAD
            "file1.csv",
            "111-222-333",
            DatasetMetadata("layer", "domain1", "dataset2", 4),
=======
            "abc-123",
            "file1.csv",
            "111-222-333",
            "domain1",
            "dataset2",
            4,
>>>>>>> b3e2e37e
        )

        assert job.status == JobStatus.IN_PROGRESS

        # WHEN
        self.job_service.succeed(job)

        # THEN
        assert job.status == JobStatus.SUCCESS
        mock_update_job.assert_called_once_with(job)


class TestSucceedsQueryJob:
    def setup(self):
        self.job_service = JobService()

    @patch("api.domain.Jobs.Job.uuid")
    @patch.object(DynamoDBAdapter, "update_query_job")
    def test_succeeds_query_job(self, mock_update_query_job, mock_uuid):
        # GIVEN
        mock_uuid.uuid4.return_value = "abc-123"
        job = QueryJob(
            "subject-123", DatasetMetadata("layer", "domain1", "dataset2", 4)
        )
        url = "https://some-url.com"

        assert job.step == QueryStep.INITIALISATION
        assert job.status == JobStatus.IN_PROGRESS

        # WHEN
        self.job_service.succeed_query(job, url)

        # THEN
        assert job.step == QueryStep.NONE
        assert job.status == JobStatus.SUCCESS
        assert job.results_url == url
        mock_update_query_job.assert_called_once_with(job)


class TestFailsJob:
    def setup(self):
        self.job_service = JobService()

    @patch.object(DynamoDBAdapter, "update_job")
    def test_updates_job(self, mock_update_job):
        # GIVEN
        job = UploadJob(
            "subject-123",
<<<<<<< HEAD
            "file1.csv",
            "111-222-333",
            DatasetMetadata("layer", "domain1", "dataset2", 4),
=======
            "abc-123",
            "file1.csv",
            "111-222-333",
            "domain1",
            "dataset2",
            4,
>>>>>>> b3e2e37e
        )

        assert job.status == JobStatus.IN_PROGRESS

        # WHEN
        self.job_service.fail(job, ["error1", "error2"])

        # THEN
        assert job.status == JobStatus.FAILED
        assert job.errors == {"error1", "error2"}
        mock_update_job.assert_called_once_with(job)<|MERGE_RESOLUTION|>--- conflicted
+++ resolved
@@ -409,14 +409,11 @@
 
         # WHEN
         result = self.job_service.create_upload_job(
-<<<<<<< HEAD
             subject_id,
+            job_id,
             filename,
             raw_file_identifier,
             DatasetMetadata(layer, domain, dataset, version),
-=======
-            subject_id, job_id, filename, raw_file_identifier, domain, dataset, version
->>>>>>> b3e2e37e
         )
 
         # THEN
@@ -465,69 +462,53 @@
         # GIVEN
         job = UploadJob(
             "subject-123",
-<<<<<<< HEAD
+            "abc-123",
             "file1.csv",
             "111-222-333",
             DatasetMetadata("layer", "domain1", "dataset2", 4),
-=======
+        )
+
+        assert job.step == UploadStep.INITIALISATION
+
+        # WHEN
+        self.job_service.update_step(job, UploadStep.CLEAN_UP)
+
+        # THEN
+        assert job.step == UploadStep.CLEAN_UP
+        mock_update_job.assert_called_once_with(job)
+
+    @patch("api.domain.Jobs.Job.uuid")
+    @patch.object(DynamoDBAdapter, "update_query_job")
+    def test_sets_results_url_on_query_job(self, mock_update_query_job, mock_uuid):
+        # GIVEN
+        mock_uuid.uuid4.return_value = "abc-123"
+        job = QueryJob(
+            "subject-123", DatasetMetadata("layer", "domain1", "dataset2", 4)
+        )
+
+        assert job.results_url is None
+
+        # WHEN
+        self.job_service.set_results_url(job, "https://hello-there.com")
+
+        # THEN
+        assert job.results_url == "https://hello-there.com"
+        mock_update_query_job.assert_called_once_with(job)
+
+
+class TestSucceedsJob:
+    def setup(self):
+        self.job_service = JobService()
+
+    @patch.object(DynamoDBAdapter, "update_job")
+    def test_updates_job(self, mock_update_job):
+        # GIVEN
+        job = UploadJob(
+            "subject-123",
             "abc-123",
             "file1.csv",
             "111-222-333",
-            "domain1",
-            "dataset2",
-            4,
->>>>>>> b3e2e37e
-        )
-
-        assert job.step == UploadStep.INITIALISATION
-
-        # WHEN
-        self.job_service.update_step(job, UploadStep.CLEAN_UP)
-
-        # THEN
-        assert job.step == UploadStep.CLEAN_UP
-        mock_update_job.assert_called_once_with(job)
-
-    @patch("api.domain.Jobs.Job.uuid")
-    @patch.object(DynamoDBAdapter, "update_query_job")
-    def test_sets_results_url_on_query_job(self, mock_update_query_job, mock_uuid):
-        # GIVEN
-        mock_uuid.uuid4.return_value = "abc-123"
-        job = QueryJob(
-            "subject-123", DatasetMetadata("layer", "domain1", "dataset2", 4)
-        )
-
-        assert job.results_url is None
-
-        # WHEN
-        self.job_service.set_results_url(job, "https://hello-there.com")
-
-        # THEN
-        assert job.results_url == "https://hello-there.com"
-        mock_update_query_job.assert_called_once_with(job)
-
-
-class TestSucceedsJob:
-    def setup(self):
-        self.job_service = JobService()
-
-    @patch.object(DynamoDBAdapter, "update_job")
-    def test_updates_job(self, mock_update_job):
-        # GIVEN
-        job = UploadJob(
-            "subject-123",
-<<<<<<< HEAD
-            "file1.csv",
-            "111-222-333",
             DatasetMetadata("layer", "domain1", "dataset2", 4),
-=======
-            "abc-123",
-            "file1.csv",
-            "111-222-333",
-            "domain1",
-            "dataset2",
-            4,
->>>>>>> b3e2e37e
         )
 
         assert job.status == JobStatus.IN_PROGRESS
@@ -576,18 +557,10 @@
         # GIVEN
         job = UploadJob(
             "subject-123",
-<<<<<<< HEAD
+            "abc-123",
             "file1.csv",
             "111-222-333",
             DatasetMetadata("layer", "domain1", "dataset2", 4),
-=======
-            "abc-123",
-            "file1.csv",
-            "111-222-333",
-            "domain1",
-            "dataset2",
-            4,
->>>>>>> b3e2e37e
         )
 
         assert job.status == JobStatus.IN_PROGRESS
