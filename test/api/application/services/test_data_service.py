--- conflicted
+++ resolved
@@ -552,13 +552,10 @@
         dataset_metadata = DatasetMetadata("raw", "some", "other", 1)
         with pytest.raises(SchemaNotFoundError):
             self.data_service.upload_dataset(
-<<<<<<< HEAD
                 "subject-123",
+                "234",
                 dataset_metadata,
                 Path("data.csv"),
-=======
-                "subject-123", "234", "some", "other", None, Path("data.csv")
->>>>>>> b3e2e37e
             )
 
         self.s3_adapter.find_schema.assert_called_once_with(dataset_metadata)
@@ -593,23 +590,19 @@
 
         # WHEN
         uploaded_raw_file = self.data_service.upload_dataset(
-<<<<<<< HEAD
-            "subject-123", DatasetMetadata("raw", "some", "other", 1), Path("data.csv")
-=======
-            "subject-123", "abc-123", "some", "other", None, Path("data.csv")
->>>>>>> b3e2e37e
+            "subject-123",
+            "abc-123",
+            DatasetMetadata("raw", "some", "other", 1),
+            Path("data.csv"),
         )
 
         # THEN
         self.job_service.create_upload_job.assert_called_once_with(
-<<<<<<< HEAD
             "subject-123",
+            "abc-123",
             "data.csv",
             "123-456-789",
             DatasetMetadata("raw", "some", "other", 1),
-=======
-            "subject-123", "abc-123", "data.csv", "123-456-789", "some", "other", 1
->>>>>>> b3e2e37e
         )
         self.data_service.generate_raw_file_identifier.assert_called_once()
         mock_thread.assert_called_once_with(
@@ -842,13 +835,10 @@
 
         try:
             self.data_service.upload_dataset(
-<<<<<<< HEAD
                 "subject-123",
+                "abc-123",
                 DatasetMetadata("raw", "some", "other", 2),
                 Path("data.csv"),
-=======
-                "subject-123", "abc-123", "some", "other", 2, Path("data.csv")
->>>>>>> b3e2e37e
             )
         except DatasetValidationError as error:
             assert {
@@ -883,13 +873,10 @@
 
         try:
             self.data_service.upload_dataset(
-<<<<<<< HEAD
                 "subject-123",
+                "abc-123",
                 DatasetMetadata("raw", "some", "other", 2),
                 Path("data.csv"),
-=======
-                "subject-123", "abc-123", "some", "other", 2, Path("data.csv")
->>>>>>> b3e2e37e
             )
         except DatasetValidationError as error:
             assert {
@@ -1005,66 +992,10 @@
             call(schema, "123-456-789", chunk2),
         ]
         self.data_service.process_chunk.assert_has_calls(expected_calls)
-<<<<<<< HEAD
-        self.s3_adapter.list_raw_files.assert_called_once_with(
-            DatasetMetadata("raw", "some", "other", 4)
-        )
-        self.s3_adapter.delete_dataset_files.assert_called_once_with(
-            DatasetMetadata("raw", "some", "other", 4), "987-654-321.csv"
-        )
-
-    @patch("api.application.services.data_service.construct_chunked_dataframe")
-    def test_processes_each_dataset_chunk_with_overwrite_behaviour_has_no_files_to_override(
-        self, mock_construct_chunked_dataframe
-    ):
-        # Given
-        schema = Schema(
-            metadata=SchemaMetadata(
-                layer="raw",
-                domain="some",
-                dataset="other",
-                sensitivity="PUBLIC",
-                version=6,
-                owners=[Owner(name="owner", email="owner@email.com")],
-                update_behaviour="OVERWRITE",
-            ),
-            columns=[
-                Column(
-                    name="colname1",
-                    partition_index=0,
-                    data_type="Int64",
-                    allow_null=True,
-                ),
-                Column(
-                    name="colname2",
-                    partition_index=None,
-                    data_type="object",
-                    allow_null=False,
-                ),
-            ],
-        )
-
-        mock_construct_chunked_dataframe.return_value = []
-
-        self.data_service.process_chunk = Mock()
-
-        self.s3_adapter.list_raw_files.return_value = ["123-456-789.csv"]
-
-        # When
-        self.data_service.process_chunks(schema, Path("data.csv"), "123-456-789")
-
-        # Then
-        self.s3_adapter.list_raw_files.assert_called_once_with(
-            DatasetMetadata("raw", "some", "other", 6)
-        )
-        self.s3_adapter.delete_dataset_files.assert_not_called()
-
-=======
         self.s3_adapter.delete_previous_dataset_files.assert_called_once_with(
-            "some", "other", 4, "123-456-789"
-        )
-
->>>>>>> b3e2e37e
+            DatasetMetadata("raw", "some", "other", 4), "123-456-789"
+        )
+
     @patch("api.application.services.data_service.construct_chunked_dataframe")
     def test_processes_each_dataset_chunk_with_overwrite_behaviour_fails_to_delete_overidden_files(
         self, mock_construct_chunked_dataframe
@@ -1112,16 +1043,8 @@
             self.data_service.process_chunks(schema, Path("data.csv"), "123-456-789")
 
         # Then
-<<<<<<< HEAD
-        self.s3_adapter.list_raw_files.assert_called_once_with(
-            DatasetMetadata("raw", "some", "other", 12)
-        )
-        self.s3_adapter.delete_dataset_files.assert_called_once_with(
-            DatasetMetadata("raw", "some", "other", 12), "987-654-321.csv"
-=======
         self.s3_adapter.delete_previous_dataset_files.assert_called_once_with(
-            "some", "other", 12, "123-456-789"
->>>>>>> b3e2e37e
+            DatasetMetadata("raw", "some", "other", 12), "123-456-789"
         )
 
     # Process Chunks -----------------------------------------
