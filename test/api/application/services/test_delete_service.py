from unittest.mock import Mock

import pytest

from api.application.services.delete_service import DeleteService
from api.common.custom_exceptions import (
    CrawlerIsNotReadyError,
    CrawlerStartFailsError,
    UserError,
)
<<<<<<< HEAD
from api.domain.dataset_metadata import DatasetMetadata
=======
from api.common.config.auth import SensitivityLevel
>>>>>>> b3e2e37e


class TestDeleteService:
    def setup_method(self):
        self.s3_adapter = Mock()
        self.glue_adapter = Mock()
        self.delete_service = DeleteService(self.s3_adapter, self.glue_adapter)

    def test_delete_file_when_crawler_is_ready(self):
        dataset_metadata = DatasetMetadata("layer", "domain", "dataset", 1)
        self.delete_service.delete_dataset_file(
            dataset_metadata,
            "2022-01-01T00:00:00-file.csv",
        )

        self.s3_adapter.find_raw_file.assert_called_once_with(
            dataset_metadata,
            "2022-01-01T00:00:00-file.csv",
        )
        self.glue_adapter.check_crawler_is_ready.assert_called_once_with(
            dataset_metadata
        )
        self.s3_adapter.delete_dataset_files.assert_called_once_with(
            dataset_metadata,
            "2022-01-01T00:00:00-file.csv",
        )
        self.glue_adapter.start_crawler.assert_called_once_with(dataset_metadata)

    def test_delete_file_when_file_does_not_exist(self):
        self.s3_adapter.find_raw_file.side_effect = UserError("Some message")
        dataset_metadata = DatasetMetadata("layer", "domain", "dataset", 10)
        with pytest.raises(UserError):
            self.delete_service.delete_dataset_file(
                dataset_metadata, "2022-01-01T00:00:00-file.csv"
            )

        self.s3_adapter.find_raw_file.assert_called_once_with(
            dataset_metadata,
            "2022-01-01T00:00:00-file.csv",
        )

    def test_delete_file_when_crawler_is_not_ready_before_deletion(self):
        self.glue_adapter.check_crawler_is_ready.side_effect = CrawlerIsNotReadyError(
            "Not ready, try later"
        )
        dataset_metadata = DatasetMetadata("layer", "domain", "dataset", 2)
        with pytest.raises(CrawlerIsNotReadyError):
            self.delete_service.delete_dataset_file(
                dataset_metadata,
                "2022-01-01T00:00:00-file.csv",
            )

        self.s3_adapter.find_raw_file.assert_called_once_with(
            dataset_metadata,
            "2022-01-01T00:00:00-file.csv",
        )

        self.glue_adapter.check_crawler_is_ready.assert_called_once_with(
            dataset_metadata
        )
        assert (
            not self.s3_adapter.delete_dataset_files.called
        ), "The delete method should not be called due to crawler fail error"

    def test_delete_file_when_crawler_is_not_ready_after_deletion(self):
        self.glue_adapter.start_crawler.side_effect = CrawlerStartFailsError(
            "Not ready, try later"
        )
        dataset_metadata = DatasetMetadata("layer", "domain", "dataset", 11)
        with pytest.raises(CrawlerStartFailsError):
            self.delete_service.delete_dataset_file(
                dataset_metadata,
                "2022-01-01T00:00:00-file.csv",
            )

        self.s3_adapter.find_raw_file.assert_called_once_with(
            dataset_metadata, "2022-01-01T00:00:00-file.csv"
        )
        self.glue_adapter.check_crawler_is_ready.assert_called_once_with(
            dataset_metadata
        )
        self.s3_adapter.delete_dataset_files.assert_called_once_with(
            dataset_metadata, "2022-01-01T00:00:00-file.csv"
        )
        self.glue_adapter.start_crawler.assert_called_once_with(dataset_metadata)

    @pytest.mark.parametrize(
        "filename",
        [
            "../filename.csv",
            ".",
            " ",
            "../../.",
            "../..",
            "..file",
            "hello/../domain",
            "2022-01-01T00:00:00-fiLe0192/../tf.csv",
            "2022-01-01T00:00:00-fiLe.csv/../tf.csv",
            "2022-01-01T00:00:00-fiLe.csv/..",
        ],
    )
    def test_delete_filename_error_for_bad_filenames(self, filename: str):
        with pytest.raises(UserError, match=f"Invalid file name \\[{filename}\\]"):
<<<<<<< HEAD
            self.delete_service.delete_dataset_file(
                DatasetMetadata("later", "domain", "dataset", 1), filename
            )
=======
            self.delete_service.delete_dataset_file("domain", "dataset", 1, filename)

    def test_delete_dataset(self):
        dataset_files = [
            {"key": "aaa"},
            {"key": "bbb"},
            {"key": "ccc"},
        ]
        tables = ["table_a", "table_b"]
        self.s3_adapter.get_dataset_sensitivity.return_value = (
            SensitivityLevel.from_string("PUBLIC")
        )
        self.s3_adapter.list_dataset_files.return_value = dataset_files
        self.glue_adapter.get_tables_for_dataset.return_value = tables

        self.delete_service.delete_dataset("domain", "dataset")

        self.s3_adapter.get_dataset_sensitivity.assert_called_once_with(
            "domain", "dataset"
        )
        self.s3_adapter.list_dataset_files.assert_called_once_with(
            "domain", "dataset", "PUBLIC"
        )
        self.s3_adapter.delete_dataset_files_using_key.assert_called_once_with(
            dataset_files, "domain/dataset"
        )
        self.glue_adapter.get_tables_for_dataset.assert_called_once_with(
            "domain", "dataset"
        )
        self.glue_adapter.delete_tables.assert_called_once_with(tables)
        self.glue_adapter.delete_crawler.assert_called_once_with("domain", "dataset")
>>>>>>> b3e2e37e
<|MERGE_RESOLUTION|>--- conflicted
+++ resolved
@@ -8,11 +8,8 @@
     CrawlerStartFailsError,
     UserError,
 )
-<<<<<<< HEAD
+from api.common.config.auth import SensitivityLevel
 from api.domain.dataset_metadata import DatasetMetadata
-=======
-from api.common.config.auth import SensitivityLevel
->>>>>>> b3e2e37e
 
 
 class TestDeleteService:
@@ -116,12 +113,9 @@
     )
     def test_delete_filename_error_for_bad_filenames(self, filename: str):
         with pytest.raises(UserError, match=f"Invalid file name \\[{filename}\\]"):
-<<<<<<< HEAD
             self.delete_service.delete_dataset_file(
                 DatasetMetadata("later", "domain", "dataset", 1), filename
             )
-=======
-            self.delete_service.delete_dataset_file("domain", "dataset", 1, filename)
 
     def test_delete_dataset(self):
         dataset_files = [
@@ -135,21 +129,20 @@
         )
         self.s3_adapter.list_dataset_files.return_value = dataset_files
         self.glue_adapter.get_tables_for_dataset.return_value = tables
-
-        self.delete_service.delete_dataset("domain", "dataset")
+        dataset_metadata = DatasetMetadata("layer", "domain", "dataset")
+        self.delete_service.delete_dataset(dataset_metadata)
 
         self.s3_adapter.get_dataset_sensitivity.assert_called_once_with(
-            "domain", "dataset"
+            "layer", "domain", "dataset"
         )
         self.s3_adapter.list_dataset_files.assert_called_once_with(
-            "domain", "dataset", "PUBLIC"
+            dataset_metadata, SensitivityLevel.PUBLIC
         )
         self.s3_adapter.delete_dataset_files_using_key.assert_called_once_with(
-            dataset_files, "domain/dataset"
+            dataset_files, "layer/domain/dataset"
         )
         self.glue_adapter.get_tables_for_dataset.assert_called_once_with(
-            "domain", "dataset"
+            dataset_metadata
         )
         self.glue_adapter.delete_tables.assert_called_once_with(tables)
-        self.glue_adapter.delete_crawler.assert_called_once_with("domain", "dataset")
->>>>>>> b3e2e37e
+        self.glue_adapter.delete_crawler.assert_called_once_with(dataset_metadata)