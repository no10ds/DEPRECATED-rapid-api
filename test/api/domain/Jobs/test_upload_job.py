--- conflicted
+++ resolved
@@ -11,18 +11,10 @@
 
     job = UploadJob(
         "subject-123",
-<<<<<<< HEAD
+        "abc-123",
         "some-filename.csv",
         "111-222-333",
         DatasetMetadata("raw", "domain1", "dataset2", 12),
-=======
-        "abc-123",
-        "some-filename.csv",
-        "111-222-333",
-        "domain1",
-        "dataset2",
-        12,
->>>>>>> b3e2e37e
     )
 
     assert job.job_id == "abc-123"
