from unittest.mock import Mock

import pytest
from botocore.exceptions import ClientError

from api.adapter.aws_resource_adapter import AWSResourceAdapter
from api.adapter.s3_adapter import S3Adapter
from api.common.config.aws import AWS_REGION, RESOURCE_PREFIX
from api.common.custom_exceptions import UserError, AWSServiceError
from api.domain.dataset_filters import DatasetFilters
from api.domain.dataset_metadata import DatasetMetadata


class TestAWSResourceAdapterClientMethods:
    resource_boto_client = None
    aws_return_value = None

    def setup_method(self):
        self.resource_boto_client = Mock()
        self.mock_s3_client = Mock()
        self.resource_adapter = AWSResourceAdapter(self.resource_boto_client)
        self.s3_adapter = S3Adapter(s3_client=self.mock_s3_client, s3_bucket="dataset")
        self.aws_return_value = [
            {
                "PaginationToken": "xxxx",
                "ResponseMetadata": {"key": "value"},
                "ResourceTagMappingList": [
                    {
                        "ResourceARN": f"arn:aws:glue:{AWS_REGION}:123:crawler/{RESOURCE_PREFIX}_crawler/layer/domain1/dataset1",
                        "Tags": [
                            {"Key": "sensitivity", "Value": "PUBLIC"},
                            {"Key": "no_of_versions", "Value": "1"},
                            {"Key": "layer", "Value": "layer"},
                            {"Key": "domain", "Value": "domain1"},
                        ],
                    },
                    {
                        "ResourceARN": f"arn:aws:glue:{AWS_REGION}:123:crawler/{RESOURCE_PREFIX}_crawler/layer/domain2/dataset2",
                        "Tags": [
                            {"Key": "tag1", "Value": ""},
                            {"Key": "sensitivity", "Value": "PUBLIC"},
                            {"Key": "no_of_versions", "Value": "2"},
                            {"Key": "layer", "Value": "layer"},
                            {"Key": "domain", "Value": "domain2"},
                        ],
                    },
                    {
                        "ResourceARN": f"arn:aws:glue:{AWS_REGION}:123:crawler/{RESOURCE_PREFIX}_crawler/layer/domain3/dataset",
                        "Tags": [
                            {"Key": "tag2", "Value": ""},
                            {"Key": "sensitivity", "Value": "PRIVATE"},
                            {"Key": "no_of_versions", "Value": "3"},
                            {"Key": "layer", "Value": "layer"},
                            {"Key": "domain", "Value": "domain3"},
                        ],
                    },
                ],
            },
            {
                "PaginationToken": "xxxx",
                "ResponseMetadata": {"key": "value"},
                "ResourceTagMappingList": [
                    {
                        "ResourceARN": f"arn:aws:glue:{AWS_REGION}:123:crawler/FAKE_PREFIX_crawler/layer/domain3/dataset3",
                        "Tags": [
                            {"Key": "tag5", "Value": ""},
                            {"Key": "sensitivity", "Value": "PUBLIC"},
                            {"Key": "no_of_versions", "Value": "1"},
                            {"Key": "layer", "Value": "layer"},
                            {"Key": "domain", "Value": "domain3"},
                        ],
                    },
                    {
                        "ResourceARN": f"arn:aws:glue:{AWS_REGION}:123:crawler/{RESOURCE_PREFIX}_crawler/layer/domain3/dataset3",
                        "Tags": [
                            {"Key": "tag5", "Value": ""},
                            {"Key": "sensitivity", "Value": "PUBLIC"},
                            {"Key": "no_of_versions", "Value": "1"},
                            {"Key": "layer", "Value": "layer"},
                            {"Key": "domain", "Value": "domain3"},
                        ],
                    },
                    {
                        "ResourceARN": f"arn:aws:glue:{AWS_REGION}:123:crawler/FAKE_{RESOURCE_PREFIX}_crawler/layer/domain36/dataset3",
                        "Tags": [
                            {"Key": "tag2", "Value": ""},
                            {"Key": "sensitivity", "Value": "PRIVATE"},
                            {"Key": "no_of_versions", "Value": "10"},
                            {"Key": "layer", "Value": "layer"},
                            {"Key": "domain", "Value": "domain36"},
                        ],
                    },
                    {
                        "ResourceARN": f"arn:aws:glue:{AWS_REGION}:123:crawler/{RESOURCE_PREFIX}_crawler/layer/domain36/dataset3",
                        "Tags": [
                            {"Key": "tag2", "Value": ""},
                            {"Key": "sensitivity", "Value": "PRIVATE"},
                            {"Key": "no_of_versions", "Value": "10"},
                            {"Key": "layer", "Value": "layer"},
                            {"Key": "domain", "Value": "domain36"},
                        ],
                    },
                    {
                        "ResourceARN": f"arn:aws:glue:{AWS_REGION}:123:crawler/{RESOURCE_PREFIX}_crawler/raw/domain34/dataset2",
                        "Tags": [
                            {"Key": "tag2", "Value": ""},
                            {"Key": "sensitivity", "Value": "PRIVATE"},
                            {"Key": "no_of_versions", "Value": "10"},
                            {"Key": "layer", "Value": "raw"},
                            {"Key": "domain", "Value": "domain34"},
                        ],
                    },
                ],
            },
        ]

    def test_fetch_resources_from_crawlers(self):
        self.resource_boto_client.get_paginator.return_value.paginate.return_value = (
            self.aws_return_value
        )
        expected = [
            {
                "ResourceARN": f"arn:aws:glue:{AWS_REGION}:123:crawler/{RESOURCE_PREFIX}_crawler/layer/domain1/dataset1",
                "Tags": [
                    {"Key": "sensitivity", "Value": "PUBLIC"},
                    {"Key": "no_of_versions", "Value": "1"},
                    {"Key": "layer", "Value": "layer"},
                    {"Key": "domain", "Value": "domain1"},
                ],
            },
            {
                "ResourceARN": f"arn:aws:glue:{AWS_REGION}:123:crawler/{RESOURCE_PREFIX}_crawler/layer/domain2/dataset2",
                "Tags": [
                    {"Key": "tag1", "Value": ""},
                    {"Key": "sensitivity", "Value": "PUBLIC"},
                    {"Key": "no_of_versions", "Value": "2"},
                    {"Key": "layer", "Value": "layer"},
                    {"Key": "domain", "Value": "domain2"},
                ],
            },
            {
                "ResourceARN": f"arn:aws:glue:{AWS_REGION}:123:crawler/{RESOURCE_PREFIX}_crawler/layer/domain3/dataset",
                "Tags": [
                    {"Key": "tag2", "Value": ""},
                    {"Key": "sensitivity", "Value": "PRIVATE"},
                    {"Key": "no_of_versions", "Value": "3"},
                    {"Key": "layer", "Value": "layer"},
                    {"Key": "domain", "Value": "domain3"},
                ],
            },
            {
                "ResourceARN": f"arn:aws:glue:{AWS_REGION}:123:crawler/{RESOURCE_PREFIX}_crawler/layer/domain3/dataset3",
                "Tags": [
                    {"Key": "tag5", "Value": ""},
                    {"Key": "sensitivity", "Value": "PUBLIC"},
                    {"Key": "no_of_versions", "Value": "1"},
                    {"Key": "layer", "Value": "layer"},
                    {"Key": "domain", "Value": "domain3"},
                ],
            },
            {
                "ResourceARN": f"arn:aws:glue:{AWS_REGION}:123:crawler/{RESOURCE_PREFIX}_crawler/layer/domain36/dataset3",
                "Tags": [
                    {"Key": "tag2", "Value": ""},
                    {"Key": "sensitivity", "Value": "PRIVATE"},
                    {"Key": "no_of_versions", "Value": "10"},
                    {"Key": "layer", "Value": "layer"},
                    {"Key": "domain", "Value": "domain36"},
                ],
            },
            {
                "ResourceARN": f"arn:aws:glue:{AWS_REGION}:123:crawler/{RESOURCE_PREFIX}_crawler/raw/domain34/dataset2",
                "Tags": [
                    {"Key": "tag2", "Value": ""},
                    {"Key": "sensitivity", "Value": "PRIVATE"},
                    {"Key": "no_of_versions", "Value": "10"},
                    {"Key": "layer", "Value": "raw"},
                    {"Key": "domain", "Value": "domain34"},
                ],
            },
        ]

        query = DatasetFilters()
        res = self.resource_adapter.fetch_resources_from_crawlers(query)

        self.resource_boto_client.get_paginator.assert_called_once_with("get_resources")
        self.resource_boto_client.get_paginator.return_value.paginate.assert_called_once_with(
            ResourceTypeFilters=["glue:crawler"],
            TagFilters=[{"Key": "resource_prefix", "Values": [RESOURCE_PREFIX]}],
        )

        assert res == expected

    def test_fetch_resources_from_crawlers_returns_nothing_when_no_datasets_exist(
        self,
    ):
        query = DatasetFilters()

        self.resource_boto_client.get_paginator.return_value.paginate.return_value = {}

        actual_metadatas = self.resource_adapter.fetch_resources_from_crawlers(query)

        self.resource_boto_client.get_paginator.assert_called_once_with("get_resources")
        self.resource_boto_client.get_paginator.return_value.paginate.assert_called_once_with(
            ResourceTypeFilters=["glue:crawler"],
            TagFilters=[{"Key": "resource_prefix", "Values": [RESOURCE_PREFIX]}],
        )

        assert len(actual_metadatas) == 0

    def test_fetch_resources_from_crawlers_calls_resource_client_with_correct_tag_filters(
        self,
    ):
        query = DatasetFilters(
            key_value_tags={
                "tag1": "value1",
                "tag2": None,
            }
        )

        self.resource_boto_client.get_paginator.return_value.paginate.return_value = {}

        self.resource_adapter.fetch_resources_from_crawlers(query)

        self.resource_boto_client.get_paginator.assert_called_once_with("get_resources")
        self.resource_boto_client.get_paginator.return_value.paginate.assert_called_once_with(
            ResourceTypeFilters=["glue:crawler"],
            TagFilters=[
                {"Key": "resource_prefix", "Values": [RESOURCE_PREFIX]},
                {"Key": "tag1", "Values": ["value1"]},
                {"Key": "tag2", "Values": []},
            ],
        )

    def test_get_enriched_datasets_metadata(self):
        self.resource_adapter.fetch_resources_from_crawlers = Mock(
            return_value=[
                {
                    "ResourceARN": f"arn:aws:glue:{AWS_REGION}:123:crawler/{RESOURCE_PREFIX}_crawler/layer/domain1/dataset1",
                    "Tags": [
                        {"Key": "sensitivity", "Value": "PUBLIC"},
                        {"Key": "no_of_versions", "Value": "1"},
                        {"Key": "layer", "Value": "layer"},
                        {"Key": "domain", "Value": "domain1"},
                    ],
                },
                {
                    "ResourceARN": f"arn:aws:glue:{AWS_REGION}:123:crawler/{RESOURCE_PREFIX}_crawler/layer/domain2/dataset2",
                    "Tags": [
                        {"Key": "tag1", "Value": ""},
                        {"Key": "sensitivity", "Value": "PUBLIC"},
                        {"Key": "no_of_versions", "Value": "2"},
                        {"Key": "layer", "Value": "layer"},
                        {"Key": "domain", "Value": "domain2"},
                    ],
                },
            ]
<<<<<<< HEAD
        }

    @pytest.mark.focus
    def test_gets_all_datasets_metadata_for_specific_resource_when_query_is_empty(self):
        query = DatasetFilters()
=======
        )
        self.s3_adapter.get_dataset_description = Mock(
            side_effect=["description1", "description2"]
        )
>>>>>>> ad1e9140

        expected = [
            AWSResourceAdapter.EnrichedDatasetMetaData(
                layer="layer",
                domain="domain1",
                dataset="dataset1",
                version=1,
                description="description1",
                tags={
                    "sensitivity": "PUBLIC",
                    "no_of_versions": "1",
                    "layer": "layer",
                    "domain": "domain1",
                },
            ),
            AWSResourceAdapter.EnrichedDatasetMetaData(
                layer="layer",
                domain="domain2",
                dataset="dataset2",
                version=2,
                description="description2",
                tags={
                    "tag1": "",
                    "sensitivity": "PUBLIC",
                    "no_of_versions": "2",
                    "layer": "layer",
                    "domain": "domain2",
                },
            ),
        ]

        res = self.resource_adapter.get_enriched_datasets_metadata(
            self.s3_adapter, "filters"
        )

        assert expected == res
        self.resource_adapter.fetch_resources_from_crawlers.assert_called_once_with(
            "filters"
        )

    def test_get_enriched_datasets_metadata_returns_invalid_parameter_exception(
        self,
    ):
        query = DatasetFilters(
            tags={
                "tag1": "value1",
                "tag2": None,
            }
        )

        self.resource_boto_client.get_paginator.return_value.paginate.side_effect = (
            ClientError(
                error_response={"Error": {"Code": "InvalidParameterException"}},
                operation_name="GetResources",
            )
        )

        with pytest.raises(UserError, match="Wrong parameters sent to list datasets"):
            self.resource_adapter.get_enriched_datasets_metadata(self.s3_adapter, query)

    @pytest.mark.parametrize(
        "error_code",
        [
            ("ThrottledException",),
            ("InternalServiceException",),
            ("PaginationTokenExpiredException",),
            ("SomethingElse",),
        ],
    )
    def test_get_enriched_datasets_metadata_returns_another_exception(
        self, error_code: str
    ):
        query = DatasetFilters(
            tags={
                "tag1": "value1",
                "tag2": None,
            }
        )

        self.resource_boto_client.get_paginator.return_value.paginate.side_effect = (
            ClientError(
                error_response={"Error": {"Code": f"{error_code}"}},
                operation_name="GetResources",
            )
        )

        with pytest.raises(
            AWSServiceError,
            match="Internal server error, please contact system administrator",
        ):
            self.resource_adapter.get_enriched_datasets_metadata(self.s3_adapter, query)

    def test_get_datasets_metadata(self):
        self.resource_adapter.fetch_resources_from_crawlers = Mock(
            return_value=[
                {
                    "ResourceARN": f"arn:aws:glue:{AWS_REGION}:123:crawler/{RESOURCE_PREFIX}_crawler/layer/domain1/dataset1",
                    "Tags": [
                        {"Key": "sensitivity", "Value": "PUBLIC"},
                        {"Key": "no_of_versions", "Value": "1"},
                        {"Key": "layer", "Value": "layer"},
                        {"Key": "domain", "Value": "domain1"},
                    ],
                },
                {
                    "ResourceARN": f"arn:aws:glue:{AWS_REGION}:123:crawler/{RESOURCE_PREFIX}_crawler/layer/domain2/dataset2",
                    "Tags": [
                        {"Key": "tag1", "Value": ""},
                        {"Key": "sensitivity", "Value": "PUBLIC"},
                        {"Key": "no_of_versions", "Value": "2"},
                        {"Key": "layer", "Value": "layer"},
                        {"Key": "domain", "Value": "domain2"},
                    ],
                },
            ]
        )
        expected = [
            DatasetMetadata(
                layer="layer", domain="domain1", dataset="dataset1", version=1
            ),
            DatasetMetadata(
                layer="layer", domain="domain2", dataset="dataset2", version=2
            ),
        ]

        res = self.resource_adapter.get_datasets_metadata("filters")

        assert expected == res
        self.resource_adapter.fetch_resources_from_crawlers.assert_called_once_with(
            "filters"
        )

    def test_get_datasets_metadata_returns_invalid_parameter_exception(
        self,
    ):
        query = DatasetFilters(
            tags={
                "tag1": "value1",
                "tag2": None,
            }
        )

        self.resource_boto_client.get_paginator.return_value.paginate.side_effect = (
            ClientError(
                error_response={"Error": {"Code": "InvalidParameterException"}},
                operation_name="GetResources",
            )
        )

        with pytest.raises(UserError, match="Wrong parameters sent to list datasets"):
            self.resource_adapter.get_datasets_metadata(query)

    @pytest.mark.parametrize(
        "error_code",
        [
            ("ThrottledException",),
            ("InternalServiceException",),
            ("PaginationTokenExpiredException",),
            ("SomethingElse",),
        ],
    )
    def test_get_datasets_metadata_returns_another_exception(self, error_code: str):
        query = DatasetFilters(
            tags={
                "tag1": "value1",
                "tag2": None,
            }
        )

        self.resource_boto_client.get_paginator.return_value.paginate.side_effect = (
            ClientError(
                error_response={"Error": {"Code": f"{error_code}"}},
                operation_name="GetResources",
            )
        )

        with pytest.raises(
            AWSServiceError,
            match="Internal server error, please contact system administrator",
        ):
            self.resource_adapter.get_datasets_metadata(query)

    @pytest.mark.parametrize(
        "layer, domain, dataset, expected_version",
        [
            ("layer", "domain1", "dataset1", 1),
            ("layer", "domain2", "dataset2", 2),
            ("layer", "domain3", "dataset", 3),
            ("layer", "domain3", "dataset3", 1),
            ("layer", "domain36", "dataset3", 10),
            ("raw", "domain34", "dataset2", 10),
        ],
    )
    def test_get_version_from_crawler(
        self, layer: str, domain: str, dataset: str, expected_version: int
    ):
        self.resource_boto_client.get_paginator.return_value.paginate.return_value = (
            self.aws_return_value
        )

        actual_version = self.resource_adapter.get_version_from_crawler_tags(
            DatasetMetadata(layer, domain, dataset)
        )

        assert actual_version == expected_version<|MERGE_RESOLUTION|>--- conflicted
+++ resolved
@@ -255,18 +255,6 @@
                     ],
                 },
             ]
-<<<<<<< HEAD
-        }
-
-    @pytest.mark.focus
-    def test_gets_all_datasets_metadata_for_specific_resource_when_query_is_empty(self):
-        query = DatasetFilters()
-=======
-        )
-        self.s3_adapter.get_dataset_description = Mock(
-            side_effect=["description1", "description2"]
-        )
->>>>>>> ad1e9140
 
         expected = [
             AWSResourceAdapter.EnrichedDatasetMetaData(
