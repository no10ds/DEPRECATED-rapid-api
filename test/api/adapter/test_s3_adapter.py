--- conflicted
+++ resolved
@@ -273,17 +273,12 @@
         assert schema == valid_schema
 
     def test_retrieve_non_existent_schema(self):
-<<<<<<< HEAD
-        self.mock_s3_client.list_objects.return_value = mock_list_schemas_response()
+        self.mock_s3_client.get_paginator.return_value.paginate.return_value = (
+            mock_list_schemas_response()
+        )
         schema = self.persistence_adapter.find_schema(
             DatasetMetadata("raw", "bad", "data", 1)
         )
-=======
-        self.mock_s3_client.get_paginator.return_value.paginate.return_value = (
-            mock_list_schemas_response()
-        )
-        schema = self.persistence_adapter.find_schema("bad", "data", 1)
->>>>>>> b3e2e37e
 
         self.mock_s3_client.get_paginator.assert_called_once_with("list_objects")
         self.mock_s3_client.get_paginator.return_value.paginate.assert_called_once_with(
@@ -345,37 +340,32 @@
         )
 
     def test_deletion_of_dataset_files_with_no_partitions(self):
-<<<<<<< HEAD
-        self.mock_s3_client.list_objects.return_value = {
-            "Contents": [
-                {"Key": "data/layer/domain/dataset/1/123-456-789_111-222-333.parquet"},
-                {"Key": "data/layer/domain/dataset/1/123-456-789_444-555-666.parquet"},
-                {"Key": "data/layer/domain/dataset/1/123-456-789_777-888-999.parquet"},
-                {"Key": "data/layer/domain/dataset/1/999-999-999_111-888-999.parquet"},
-                {"Key": "data/layer/domain/dataset/2/888-888-888_777-888-999.parquet"},
-            ],
-            "Name": "data-bucket",
-            "Prefix": "data/layer/domain/dataset",
-            "EncodingType": "url",
-        }
-=======
         self.mock_s3_client.get_paginator.return_value.paginate.return_value = [
             {
                 "NextToken": "xxx",
                 "ResponseMetadata": {"key": "value"},
                 "Contents": [
-                    {"Key": "data/domain/dataset/1/123-456-789_111-222-333.parquet"},
-                    {"Key": "data/domain/dataset/1/123-456-789_444-555-666.parquet"},
-                    {"Key": "data/domain/dataset/1/123-456-789_777-888-999.parquet"},
-                    {"Key": "data/domain/dataset/1/999-999-999_111-888-999.parquet"},
-                    {"Key": "data/domain/dataset/2/888-888-888_777-888-999.parquet"},
+                    {
+                        "Key": "data/layer/domain/dataset/1/123-456-789_111-222-333.parquet"
+                    },
+                    {
+                        "Key": "data/layer/domain/dataset/1/123-456-789_444-555-666.parquet"
+                    },
+                    {
+                        "Key": "data/layer/domain/dataset/1/123-456-789_777-888-999.parquet"
+                    },
+                    {
+                        "Key": "data/layer/domain/dataset/1/999-999-999_111-888-999.parquet"
+                    },
+                    {
+                        "Key": "data/layer/domain/dataset/2/888-888-888_777-888-999.parquet"
+                    },
                 ],
                 "Name": "data-bucket",
                 "Prefix": "data/domain/dataset",
                 "EncodingType": "url",
             }
         ]
->>>>>>> b3e2e37e
         self.mock_s3_client.delete_objects.return_value = {
             "Deleted": [
                 {
@@ -399,14 +389,10 @@
             ),
             "123-456-789.csv",
         )
-<<<<<<< HEAD
-        self.mock_s3_client.list_objects.assert_called_once_with(
-            Bucket="data-bucket", Prefix="data/layer/domain/dataset/1"
-=======
+
         self.mock_s3_client.get_paginator.assert_called_once_with("list_objects")
         self.mock_s3_client.get_paginator.return_value.paginate.assert_called_once_with(
-            Bucket="data-bucket", Prefix="data/domain/dataset/1"
->>>>>>> b3e2e37e
+            Bucket="data-bucket", Prefix="data/layer/domain/dataset/1"
         )
 
         self.mock_s3_client.delete_objects.assert_called_once_with(
@@ -427,57 +413,32 @@
         )
 
     def test_deletion_of_dataset_files_with_partitions(self):
-<<<<<<< HEAD
-        self.mock_s3_client.list_objects.return_value = {
-            "Contents": [
-                {
-                    "Key": "data/layer/domain/dataset/1/2022/123-456-789_111-222-333.parquet"
-                },
-                {
-                    "Key": "data/layer/domain/dataset/1/2021/123-456-789_444-555-666.parquet"
-                },
-                {
-                    "Key": "data/layer/domain/dataset/1/2019/123-456-789_777-888-999.parquet"
-                },
-                {
-                    "Key": "data/layer/domain/dataset/1/2019/999-999-999_111-888-999.parquet"
-                },
-                {
-                    "Key": "data/layer/domain/dataset/2/2022/888-888-888_777-888-999.parquet"
-                },
-            ],
-            "Name": "data-bucket",
-            "Prefix": "data/layer/domain/dataset",
-            "EncodingType": "url",
-        }
-=======
         self.mock_s3_client.get_paginator.return_value.paginate.return_value = [
             {
                 "NextToken": "xxx",
                 "ResponseMetadata": {"key": "value"},
                 "Contents": [
                     {
-                        "Key": "data/domain/dataset/1/2022/123-456-789_111-222-333.parquet"
-                    },
-                    {
-                        "Key": "data/domain/dataset/1/2021/123-456-789_444-555-666.parquet"
-                    },
-                    {
-                        "Key": "data/domain/dataset/1/2019/123-456-789_777-888-999.parquet"
-                    },
-                    {
-                        "Key": "data/domain/dataset/1/2019/999-999-999_111-888-999.parquet"
-                    },
-                    {
-                        "Key": "data/domain/dataset/2/2022/888-888-888_777-888-999.parquet"
+                        "Key": "data/layer/domain/dataset/1/2022/123-456-789_111-222-333.parquet"
+                    },
+                    {
+                        "Key": "data/layer/domain/dataset/1/2021/123-456-789_444-555-666.parquet"
+                    },
+                    {
+                        "Key": "data/layer/domain/dataset/1/2019/123-456-789_777-888-999.parquet"
+                    },
+                    {
+                        "Key": "data/layer/domain/dataset/1/2019/999-999-999_111-888-999.parquet"
+                    },
+                    {
+                        "Key": "data/layer/domain/dataset/2/2022/888-888-888_777-888-999.parquet"
                     },
                 ],
                 "Name": "data-bucket",
-                "Prefix": "data/domain/dataset",
+                "Prefix": "data/layer/domain/dataset",
                 "EncodingType": "url",
             }
         ]
->>>>>>> b3e2e37e
         self.mock_s3_client.delete_objects.return_value = {
             "Deleted": [
                 {
@@ -495,14 +456,9 @@
         self.persistence_adapter.delete_dataset_files(
             DatasetMetadata("layer", "domain", "dataset", 1), "123-456-789.csv"
         )
-<<<<<<< HEAD
-        self.mock_s3_client.list_objects.assert_called_once_with(
-            Bucket="data-bucket", Prefix="data/layer/domain/dataset/1"
-=======
         self.mock_s3_client.get_paginator.assert_called_once_with("list_objects")
         self.mock_s3_client.get_paginator.return_value.paginate.assert_called_once_with(
-            Bucket="data-bucket", Prefix="data/domain/dataset/1"
->>>>>>> b3e2e37e
+            Bucket="data-bucket", Prefix="data/layer/domain/dataset/1"
         )
 
         self.mock_s3_client.delete_objects.assert_called_once_with(
@@ -548,14 +504,9 @@
                 DatasetMetadata("layer", "domain", "dataset", 3), "123-456-789.csv"
             )
 
-<<<<<<< HEAD
-        self.mock_s3_client.list_objects.assert_called_once_with(
-            Bucket="data-bucket", Prefix="data/layer/domain/dataset/3"
-=======
         self.mock_s3_client.get_paginator.assert_called_once_with("list_objects")
         self.mock_s3_client.get_paginator.return_value.paginate.assert_called_once_with(
-            Bucket="data-bucket", Prefix="data/domain/dataset/3"
->>>>>>> b3e2e37e
+            Bucket="data-bucket", Prefix="data/layer/domain/dataset/3"
         )
 
     def test_deletion_of_raw_files(self):
@@ -610,40 +561,40 @@
     def test_delete_previous_dataset_files(self):
         self.persistence_adapter._list_files_from_path = Mock(
             return_value=[
-                "data/domain/dataset/1/abc-def.parquet",
-                "data/domain/dataset/1/123-456.parquet",
-                "data/domain/dataset/1/789-123.parquet",
+                "data/layer/domain/dataset/1/abc-def.parquet",
+                "data/layer/domain/dataset/1/123-456.parquet",
+                "data/layer/domain/dataset/1/789-123.parquet",
             ]
         )
         self.persistence_adapter._delete_data = Mock()
 
         self.persistence_adapter.delete_previous_dataset_files(
-            "domain", "dataset", 1, "123-456"
+            DatasetMetadata("layer", "domain", "dataset", 1), "123-456"
         )
         expected_calls = [
-            call("data/domain/dataset/1/abc-def.parquet"),
-            call("data/domain/dataset/1/789-123.parquet"),
+            call("data/layer/domain/dataset/1/abc-def.parquet"),
+            call("data/layer/domain/dataset/1/789-123.parquet"),
         ]
 
         self.persistence_adapter._list_files_from_path.assert_called_once_with(
-            "data/domain/dataset/1"
+            "data/layer/domain/dataset/1"
         )
         self.persistence_adapter._delete_data.assert_has_calls(expected_calls)
 
     def test_delete_previous_dataset_files_when_none_exist(self):
         self.persistence_adapter._list_files_from_path = Mock(
             return_value=[
-                "data/domain/dataset/1/123-456.parquet",
+                "data/layer/domain/dataset/1/123-456.parquet",
             ]
         )
         self.persistence_adapter._delete_data = Mock()
 
         self.persistence_adapter.delete_previous_dataset_files(
-            "domain", "dataset", 1, "123-456"
+            DatasetMetadata("layer", "domain", "dataset", 1), "123-456"
         )
 
         self.persistence_adapter._list_files_from_path.assert_called_once_with(
-            "data/domain/dataset/1"
+            "data/layer/domain/dataset/1"
         )
         self.persistence_adapter._delete_data.assert_not_called()
 
@@ -674,16 +625,8 @@
         sensitivity: str,
         expected: SensitivityLevel,
     ):
-<<<<<<< HEAD
-        self.mock_s3_client.list_objects.return_value = mock_list_schemas_response(
-            layer,
-            domain,
-            dataset,
-            sensitivity,
-=======
         self.mock_s3_client.get_paginator.return_value.paginate.return_value = (
-            mock_list_schemas_response(domain, dataset, sensitivity)
->>>>>>> b3e2e37e
+            mock_list_schemas_response(layer, domain, dataset, sensitivity)
         )
 
         result = self.persistence_adapter.get_dataset_sensitivity(
@@ -698,13 +641,8 @@
         assert result == expected
 
     def test_returns_none_if_not_schemas_exist(self):
-<<<<<<< HEAD
         layer, domain, dataset = "layer", "test_domain", "test_dataset"
-        self.mock_s3_client.list_objects.return_value = {}
-=======
-        domain, dataset = "test_domain", "test_dataset"
         self.mock_s3_client.get_paginator.return_value.paginate.return_value = {}
->>>>>>> b3e2e37e
 
         result = self.persistence_adapter.find_schema(
             DatasetMetadata(layer, domain, dataset, 1)
@@ -747,47 +685,27 @@
         )
 
     def test_list_raw_files(self):
-<<<<<<< HEAD
-        self.mock_s3_client.list_objects.return_value = {
-            "Contents": [
-                {"Key": "raw_data/layer/my_domain/my_dataset/"},
-                {
-                    "Key": "raw_data/layer/my_domain/my_dataset/2020-01-01T12:00:00-file1.csv"
-                },
-                {
-                    "Key": "raw_data/layer/my_domain/my_dataset/2020-06-01T15:00:00-file2.csv"
-                },
-                {
-                    "Key": "raw_data/layer/my_domain/my_dataset/2020-11-15T16:00:00-file3.csv",
-                },
-            ],
-            "Name": "my-bucket",
-            "Prefix": "raw_data/layer/my_domain/my_dataset",
-            "EncodingType": "url",
-        }
-=======
         self.mock_s3_client.get_paginator.return_value.paginate.return_value = [
             {
                 "NextToken": "xxx",
                 "ResponseMetadata": {"key": "value"},
                 "Contents": [
-                    {"Key": "raw_data/my_domain/my_dataset/"},
-                    {
-                        "Key": "raw_data/my_domain/my_dataset/2020-01-01T12:00:00-file1.csv"
-                    },
-                    {
-                        "Key": "raw_data/my_domain/my_dataset/2020-06-01T15:00:00-file2.csv"
-                    },
-                    {
-                        "Key": "raw_data/my_domain/my_dataset/2020-11-15T16:00:00-file3.csv",
+                    {"Key": "raw_data/layer/my_domain/my_dataset/"},
+                    {
+                        "Key": "raw_data/layer/my_domain/my_dataset/2020-01-01T12:00:00-file1.csv"
+                    },
+                    {
+                        "Key": "raw_data/layer/my_domain/my_dataset/2020-06-01T15:00:00-file2.csv"
+                    },
+                    {
+                        "Key": "raw_data/layer/my_domain/my_dataset/2020-11-15T16:00:00-file3.csv",
                     },
                 ],
                 "Name": "my-bucket",
-                "Prefix": "raw_data/my_domain/my_dataset",
+                "Prefix": "raw_data/layer/my_domain/my_dataset",
                 "EncodingType": "url",
             }
         ]
->>>>>>> b3e2e37e
 
         raw_files = self.persistence_adapter.list_raw_files(
             DatasetMetadata("layer", "my_domain", "my_dataset", 1)
@@ -798,21 +716,9 @@
             "2020-11-15T16:00:00-file3.csv",
         ]
 
-<<<<<<< HEAD
-        self.mock_s3_client.list_objects.assert_called_once_with(
-            Bucket="my-bucket", Prefix="raw_data/layer/my_domain/my_dataset/1"
-        )
-
-    def test_list_raw_files_when_empty(self):
-        self.mock_s3_client.list_objects.return_value = {
-            "Name": "my-bucket",
-            "Prefix": "raw_data/layer/my_domain/my_dataset",
-            "EncodingType": "url",
-        }
-=======
         self.mock_s3_client.get_paginator.assert_called_once_with("list_objects")
         self.mock_s3_client.get_paginator.return_value.paginate.assert_called_once_with(
-            Bucket="my-bucket", Prefix="raw_data/my_domain/my_dataset/1"
+            Bucket="my-bucket", Prefix="raw_data/layer/my_domain/my_dataset/1"
         )
 
     def test_list_raw_files_when_empty(self):
@@ -821,25 +727,19 @@
                 "NextToken": "xxx",
                 "ResponseMetadata": {"key": "value"},
                 "Name": "my-bucket",
-                "Prefix": "raw_data/my_domain/my_dataset",
+                "Prefix": "raw_data/layer/my_domain/my_dataset",
                 "EncodingType": "url",
             }
         ]
->>>>>>> b3e2e37e
 
         raw_files = self.persistence_adapter.list_raw_files(
             DatasetMetadata("layer", "my_domain", "my_dataset", 2)
         )
         assert raw_files == []
 
-<<<<<<< HEAD
-        self.mock_s3_client.list_objects.assert_called_once_with(
-            Bucket="my-bucket", Prefix="raw_data/layer/my_domain/my_dataset/2"
-=======
         self.mock_s3_client.get_paginator.assert_called_once_with("list_objects")
         self.mock_s3_client.get_paginator.return_value.paginate.assert_called_once_with(
-            Bucket="my-bucket", Prefix="raw_data/my_domain/my_dataset/2"
->>>>>>> b3e2e37e
+            Bucket="my-bucket", Prefix="raw_data/layer/my_domain/my_dataset/2"
         )
 
     def test_list_raw_files_when_empty_response(self):
@@ -850,56 +750,9 @@
         )
         assert raw_files == []
 
-<<<<<<< HEAD
-        self.mock_s3_client.list_objects.assert_called_once_with(
-            Bucket="my-bucket", Prefix="raw_data/layer/my_domain/my_dataset/1"
-        )
-
-    def test_list_dataset_files(self):
-        self.mock_s3_client.list_objects.side_effect = [
-            {
-                "Contents": [
-                    {"Key": "raw_data/layer/my_domain/my_dataset/"},
-                    {
-                        "Key": "raw_data/layer/my_domain/my_dataset/2020-01-01T12:00:00-file1.csv"
-                    },
-                    {
-                        "Key": "raw_data/layer/my_domain/my_dataset/2020-06-01T15:00:00-file2.csv"
-                    },
-                    {
-                        "Key": "raw_data/layer/my_domain/my_dataset/2020-11-15T16:00:00-file3.csv",
-                    },
-                ],
-                "Name": "my-bucket",
-                "EncodingType": "url",
-            },
-            {
-                "Contents": [
-                    {"Key": "data/layer/my_domain/my_dataset/"},
-                    {
-                        "Key": "data/layer/my_domain/my_dataset/2020-01-01T12:00:00-file1.parquet"
-                    },
-                    {
-                        "Key": "data/layer/my_domain/my_dataset/2020-06-01T15:00:00-file2.parquet"
-                    },
-                ],
-                "Name": "my-bucket",
-                "EncodingType": "url",
-            },
-            {
-                "Contents": [
-                    {"Key": "data/schemas/layer/PROTECTED/my_domain/my_dataset/"},
-                    {
-                        "Key": "data/schemas/layer/PROTECTED/my_domain/my_dataset/1/schema.json"
-                    },
-                ],
-                "Name": "my-bucket",
-                "EncodingType": "url",
-            },
-=======
         self.mock_s3_client.get_paginator.assert_called_once_with("list_objects")
         self.mock_s3_client.get_paginator.return_value.paginate.assert_called_once_with(
-            Bucket="my-bucket", Prefix="raw_data/my_domain/my_dataset/1"
+            Bucket="my-bucket", Prefix="raw_data/layer/my_domain/my_dataset/1"
         )
 
     def test_list_dataset_files(self):
@@ -909,15 +762,15 @@
                     "NextToken": "xxx",
                     "ResponseMetadata": {"key": "value"},
                     "Contents": [
-                        {"Key": "raw_data/my_domain/my_dataset/"},
+                        {"Key": "raw_data/layer/my_domain/my_dataset/"},
                         {
-                            "Key": "raw_data/my_domain/my_dataset/2020-01-01T12:00:00-file1.csv"
+                            "Key": "raw_data/layer/my_domain/my_dataset/2020-01-01T12:00:00-file1.csv"
                         },
                         {
-                            "Key": "raw_data/my_domain/my_dataset/2020-06-01T15:00:00-file2.csv"
+                            "Key": "raw_data/layer/my_domain/my_dataset/2020-06-01T15:00:00-file2.csv"
                         },
                         {
-                            "Key": "raw_data/my_domain/my_dataset/2020-11-15T16:00:00-file3.csv",
+                            "Key": "raw_data/layer/my_domain/my_dataset/2020-11-15T16:00:00-file3.csv",
                         },
                     ],
                     "Name": "my-bucket",
@@ -929,12 +782,12 @@
                     "NextToken": "xxx",
                     "ResponseMetadata": {"key": "value"},
                     "Contents": [
-                        {"Key": "data/my_domain/my_dataset/"},
+                        {"Key": "data/layer/my_domain/my_dataset/"},
                         {
-                            "Key": "data/my_domain/my_dataset/2020-01-01T12:00:00-file1.parquet"
+                            "Key": "data/layer/my_domain/my_dataset/2020-01-01T12:00:00-file1.parquet"
                         },
                         {
-                            "Key": "data/my_domain/my_dataset/2020-06-01T15:00:00-file2.parquet"
+                            "Key": "data/layer/my_domain/my_dataset/2020-06-01T15:00:00-file2.parquet"
                         },
                     ],
                     "Name": "my-bucket",
@@ -946,53 +799,30 @@
                     "NextToken": "xxx",
                     "ResponseMetadata": {"key": "value"},
                     "Contents": [
-                        {"Key": "data/schemas/PROTECTED/my_domain/my_dataset/"},
+                        {"Key": "data/schemas/layer/PROTECTED/my_domain/my_dataset/"},
                         {
-                            "Key": "data/schemas/PROTECTED/my_domain/my_dataset/1/schema.json"
+                            "Key": "data/schemas/layer/PROTECTED/my_domain/my_dataset/1/schema.json"
                         },
                     ],
                     "Name": "my-bucket",
                     "EncodingType": "url",
                 },
             ],
->>>>>>> b3e2e37e
         ]
 
         dataset_files = self.persistence_adapter.list_dataset_files(
             DatasetMetadata("layer", "my_domain", "my_dataset"), "PROTECTED"
         )
         assert dataset_files == [
-<<<<<<< HEAD
-            {"Key": "raw_data/layer/my_domain/my_dataset/"},
-            {
-                "Key": "raw_data/layer/my_domain/my_dataset/2020-01-01T12:00:00-file1.csv"
-            },
-            {
-                "Key": "raw_data/layer/my_domain/my_dataset/2020-06-01T15:00:00-file2.csv"
-            },
-            {
-                "Key": "raw_data/layer/my_domain/my_dataset/2020-11-15T16:00:00-file3.csv"
-            },
-            {"Key": "data/layer/my_domain/my_dataset/"},
-            {
-                "Key": "data/layer/my_domain/my_dataset/2020-01-01T12:00:00-file1.parquet"
-            },
-            {
-                "Key": "data/layer/my_domain/my_dataset/2020-06-01T15:00:00-file2.parquet"
-            },
-            {"Key": "data/schemas/layer/PROTECTED/my_domain/my_dataset/"},
-            {"Key": "data/schemas/layer/PROTECTED/my_domain/my_dataset/1/schema.json"},
-=======
-            "raw_data/my_domain/my_dataset/",
-            "raw_data/my_domain/my_dataset/2020-01-01T12:00:00-file1.csv",
-            "raw_data/my_domain/my_dataset/2020-06-01T15:00:00-file2.csv",
-            "raw_data/my_domain/my_dataset/2020-11-15T16:00:00-file3.csv",
-            "data/my_domain/my_dataset/",
-            "data/my_domain/my_dataset/2020-01-01T12:00:00-file1.parquet",
-            "data/my_domain/my_dataset/2020-06-01T15:00:00-file2.parquet",
-            "data/schemas/PROTECTED/my_domain/my_dataset/",
-            "data/schemas/PROTECTED/my_domain/my_dataset/1/schema.json",
->>>>>>> b3e2e37e
+            "raw_data/layer/my_domain/my_dataset/",
+            "raw_data/layer/my_domain/my_dataset/2020-01-01T12:00:00-file1.csv",
+            "raw_data/layer/my_domain/my_dataset/2020-06-01T15:00:00-file2.csv",
+            "raw_data/layer/my_domain/my_dataset/2020-11-15T16:00:00-file3.csv",
+            "data/layer/my_domain/my_dataset/",
+            "data/layer/my_domain/my_dataset/2020-01-01T12:00:00-file1.parquet",
+            "data/layer/my_domain/my_dataset/2020-06-01T15:00:00-file2.parquet",
+            "data/schemas/layer/PROTECTED/my_domain/my_dataset/",
+            "data/schemas/layer/PROTECTED/my_domain/my_dataset/1/schema.json",
         ]
 
         calls = [
@@ -1006,24 +836,15 @@
         self.mock_s3_client.get_paginator.return_value.paginate.assert_has_calls(calls)
 
     def test_list_dataset_files_when_empty(self):
-<<<<<<< HEAD
-        self.mock_s3_client.list_objects.return_value = {
-            "Name": "my-bucket",
-            "Prefix": "raw_data/layer/my_domain/my_dataset",
-            "EncodingType": "url",
-        }
-
-=======
         self.mock_s3_client.get_paginator.return_value.paginate.return_value = [
             {
                 "NextToken": "xxx",
                 "ResponseMetadata": {"key": "value"},
                 "Name": "my-bucket",
-                "Prefix": "raw_data/my_domain/my_dataset",
+                "Prefix": "raw_data/layer/my_domain/my_dataset",
                 "EncodingType": "url",
             }
         ]
->>>>>>> b3e2e37e
         dataset_files = self.persistence_adapter.list_dataset_files(
             DatasetMetadata("layer", "my_domain", "my_dataset"), "PROTECTED"
         )
