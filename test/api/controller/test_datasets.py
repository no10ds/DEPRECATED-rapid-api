from pathlib import Path
from unittest.mock import patch, ANY, Mock

import pandas as pd
import pytest

from api.adapter.athena_adapter import AthenaAdapter
from api.adapter.aws_resource_adapter import AWSResourceAdapter
from api.adapter.s3_adapter import S3Adapter
from api.application.services.data_service import DataService
from api.application.services.delete_service import DeleteService
from api.common.custom_exceptions import (
    UserError,
    DatasetValidationError,
    CrawlerStartFailsError,
    SchemaNotFoundError,
    CrawlerIsNotReadyError,
    AWSServiceError,
)
from api.common.config.constants import BASE_API_PATH
from api.domain.dataset_filters import DatasetFilters
from api.domain.schema import Schema, Column
from api.domain.schema_metadata import Owner, SchemaMetadata
from api.domain.sql_query import SQLQuery
from test.api.common.controller_test_utils import BaseClientTest


class TestDataUpload(BaseClientTest):
    @patch.object(DataService, "upload_dataset")
    @patch("api.controller.datasets.store_file_to_disk")
    @patch("api.controller.datasets.get_subject_id")
    def test_calls_data_upload_service_successfully(
        self, mock_get_subject_id, mock_store_file_to_disk, mock_upload_dataset
    ):
        file_content = b"some,content"
        incoming_file_path = Path("filename.csv")
        incoming_file_name = "filename.csv"
        raw_file_identifier = "123-456-789"
        subject_id = "subject_id"

        mock_get_subject_id.return_value = subject_id
        mock_store_file_to_disk.return_value = incoming_file_path
        mock_upload_dataset.return_value = f"{raw_file_identifier}.csv", 5, "abc-123"

        response = self.client.post(
            f"{BASE_API_PATH}/datasets/domain/dataset",
            files={"file": (incoming_file_name, file_content, "text/csv")},
            headers={"Authorization": "Bearer test-token"},
        )

        mock_store_file_to_disk.assert_called_once_with(ANY)
        mock_upload_dataset.assert_called_once_with(
            subject_id, "domain", "dataset", None, incoming_file_path
        )

        assert response.status_code == 202
        assert response.json() == {
            "details": {
                "original_filename": "filename.csv",
                "raw_filename": "123-456-789.csv",
                "dataset_version": 5,
                "status": "Data processing",
                "job_id": "abc-123",
            }
        }

    @patch.object(DataService, "upload_dataset")
    @patch("api.controller.datasets.store_file_to_disk")
    @patch("api.controller.datasets.get_subject_id")
    def test_calls_data_upload_service_with_version_successfully(
        self, mock_get_subject_id, mock_store_file_to_disk, mock_upload_dataset
    ):
        file_content = b"some,content"
        incoming_file_path = Path("filename.csv")
        incoming_file_name = "filename.csv"
        raw_file_identifier = "123-456-789"
        subject_id = "subject_id"

        mock_get_subject_id.return_value = subject_id
        mock_store_file_to_disk.return_value = incoming_file_path
        mock_upload_dataset.return_value = f"{raw_file_identifier}.csv", 2, "abc-123"

        response = self.client.post(
            f"{BASE_API_PATH}/datasets/domain/dataset?version=2",
            files={"file": (incoming_file_name, file_content, "text/csv")},
            headers={"Authorization": "Bearer test-token"},
        )

        mock_store_file_to_disk.assert_called_once_with(ANY)
        mock_upload_dataset.assert_called_once_with(
            subject_id, "domain", "dataset", 2, incoming_file_path
        )

        assert response.status_code == 202
        assert response.json() == {
            "details": {
                "original_filename": "filename.csv",
                "raw_filename": "123-456-789.csv",
                "dataset_version": 2,
                "status": "Data processing",
                "job_id": "abc-123",
            }
        }

    def test_calls_data_upload_service_fails_when_domain_uppercase(self):
        file_content = b"some,content"
        incoming_file_name = "filename.csv"

        response = self.client.post(
            f"{BASE_API_PATH}/datasets/DOMAIN/dataset",
            files={"file": (incoming_file_name, file_content, "text/csv")},
            headers={"Authorization": "Bearer test-token"},
        )

        assert response.status_code == 400
        assert response.json() == {
            "details": ["domain -> was required to be lowercase only."]
        }

    @patch.object(DataService, "upload_dataset")
    @patch("api.controller.datasets.store_file_to_disk")
    @patch("api.controller.datasets.get_subject_id")
    def test_calls_data_upload_service_fails_when_invalid_dataset_is_uploaded(
        self, mock_get_subject_id, mock_store_file_to_disk, mock_upload_dataset
    ):
        file_content = b"some,content"
        incoming_file_path = Path("filename.csv")
        incoming_file_name = "filename.csv"
        subject_id = "subject_id"

        mock_get_subject_id.return_value = subject_id
        mock_store_file_to_disk.return_value = incoming_file_path
        mock_upload_dataset.side_effect = DatasetValidationError(
            "Expected 3 columns, received 4"
        )

        response = self.client.post(
            f"{BASE_API_PATH}/datasets/domain/dataset",
            files={"file": (incoming_file_name, file_content, "text/csv")},
            headers={"Authorization": "Bearer test-token"},
        )

        mock_upload_dataset.assert_called_once_with(
            subject_id, "domain", "dataset", None, incoming_file_path
        )

        assert response.status_code == 400
        assert response.json() == {"details": "Expected 3 columns, received 4"}

    def test_calls_data_fails_with_missing_path(self):
        file_content = b"some,content"
        file_name = "filename.csv"

        response = self.client.post(
            f"{BASE_API_PATH}/datasets//dataset",
            files={"file": (file_name, file_content, "text/csv")},
            headers={"Authorization": "Bearer test-token"},
        )

        assert response.status_code == 404

    def test_raises_validation_error_when_file_not_provided(self):
        response = self.client.post(
            f"{BASE_API_PATH}/datasets/domain/dataset",
            headers={"Authorization": "Bearer test-token"},
        )
        assert response.status_code == 400

    @patch.object(DataService, "upload_dataset")
    @patch("api.controller.datasets.store_file_to_disk")
    @patch("api.controller.datasets.get_subject_id")
    def test_raises_error_when_schema_does_not_exist(
        self, mock_get_subject_id, mock_store_file_to_disk, mock_upload_dataset
    ):
        file_content = b"some,content"
        incoming_file_path = Path("filename.csv")
        incoming_file_name = "filename.csv"
        subject_id = "subject_id"

        mock_get_subject_id.return_value = subject_id
        mock_store_file_to_disk.return_value = (incoming_file_path, incoming_file_name)
        mock_upload_dataset.side_effect = SchemaNotFoundError("Error message")

        response = self.client.post(
            f"{BASE_API_PATH}/datasets/domain/dataset",
            files={"file": (incoming_file_name, file_content, "text/csv")},
            headers={"Authorization": "Bearer test-token"},
        )

        assert response.status_code == 400

    @patch.object(DataService, "upload_dataset")
    @patch("api.controller.datasets.store_file_to_disk")
    @patch("api.controller.datasets.get_subject_id")
    def test_raises_error_when_crawler_is_already_running(
        self, mock_get_subject_id, mock_store_file_to_disk, mock_upload_dataset
    ):
        file_content = b"some,content"
        incoming_file_path = Path("filename.csv")
        incoming_file_name = "filename.csv"
        subject_id = "subject_id"

        mock_get_subject_id.return_value = subject_id
        mock_store_file_to_disk.return_value = incoming_file_path
        mock_upload_dataset.side_effect = CrawlerIsNotReadyError("Some message")

        response = self.client.post(
            f"{BASE_API_PATH}/datasets/domain/dataset",
            files={"file": (incoming_file_name, file_content, "text/csv")},
            headers={"Authorization": "Bearer test-token"},
        )

        mock_upload_dataset.assert_called_once_with(
            subject_id, "domain", "dataset", None, incoming_file_path
        )

        assert response.status_code == 429
        assert response.json() == {"details": "Some message"}

    @patch.object(DataService, "upload_dataset")
    @patch("api.controller.datasets.store_file_to_disk")
    @patch("api.controller.datasets.get_subject_id")
    def test_raises_error_when_fails_to_get_crawler_state(
        self, mock_get_subject_id, mock_store_file_to_disk, mock_upload_dataset
    ):
        file_content = b"some,content"
        incoming_file_path = Path("filename.csv")
        incoming_file_name = "filename.csv"
        subject_id = "subject_id"

        mock_get_subject_id.return_value = subject_id
        mock_store_file_to_disk.return_value = incoming_file_path
        mock_upload_dataset.side_effect = AWSServiceError("Some message")

        response = self.client.post(
            f"{BASE_API_PATH}/datasets/domain/dataset?version=3",
            files={"file": (incoming_file_name, file_content, "text/csv")},
            headers={"Authorization": "Bearer test-token"},
        )

        mock_upload_dataset.assert_called_once_with(
            subject_id, "domain", "dataset", 3, incoming_file_path
        )

        assert response.status_code == 500
        assert response.json() == {"details": "Some message"}


class TestListDatasets(BaseClientTest):
    def setup_method(self):
        self.mock_s3_client = Mock()
        self.s3_adapter = S3Adapter(s3_client=self.mock_s3_client, s3_bucket="dataset")

    @patch.object(AWSResourceAdapter, "get_datasets_metadata")
    def test_returns_metadata_for_all_datasets(self, mock_get_datasets_metadata):
        metadata_response = [
            AWSResourceAdapter.EnrichedDatasetMetaData(
                domain="domain1",
                dataset="dataset1",
                tags={"tag1": "value1"},
                description="",
            ),
            AWSResourceAdapter.EnrichedDatasetMetaData(
                domain="domain2",
                dataset="dataset2",
                tags={"tag2": "value2"},
                description="some test description",
            ),
        ]

        mock_get_datasets_metadata.return_value = metadata_response

        expected_response = [
            {
                "domain": "domain1",
                "dataset": "dataset1",
                "version": 1,
                "description": "",
                "tags": {"tag1": "value1"},
            },
            {
                "domain": "domain2",
                "dataset": "dataset2",
                "version": 1,
                "description": "some test description",
                "tags": {"tag2": "value2"},
            },
        ]

        expected_query = DatasetFilters()

        response = self.client.post(
            f"{BASE_API_PATH}/datasets",
            headers={"Authorization": "Bearer test-token"},
            # Not passing a JSON body here to filter by tags
        )

        _, kwargs = mock_get_datasets_metadata.call_args
        assert expected_query == kwargs.get("query")

        assert response.status_code == 200
        assert response.json() == expected_response

    @patch.object(AWSResourceAdapter, "get_datasets_metadata")
    def test_returns_metadata_for_datasets_with_certain_tags(
        self, mock_get_datasets_metadata
    ):
        metadata_response = [
            AWSResourceAdapter.EnrichedDatasetMetaData(
                domain="domain1",
                dataset="dataset1",
                tags={"tag1": "value1"},
                version=1,
                description="",
            ),
            AWSResourceAdapter.EnrichedDatasetMetaData(
                domain="domain2",
                dataset="dataset2",
                tags={"tag2": "value2"},
                version=1,
                description="some test description",
            ),
        ]

        mock_get_datasets_metadata.return_value = metadata_response

        expected_response = [
            {
                "domain": "domain1",
                "dataset": "dataset1",
                "version": 1,
                "tags": {"tag1": "value1"},
                "description": "",
            },
            {
                "domain": "domain2",
                "dataset": "dataset2",
                "version": 1,
                "tags": {"tag2": "value2"},
                "description": "some test description",
            },
        ]

        tag_filters = {
            "tag1": "value1",
            "tag2": "",
        }

        expected_query_object = DatasetFilters(sensitivity=None, tags=tag_filters)

        response = self.client.post(
            f"{BASE_API_PATH}/datasets",
            headers={"Authorization": "Bearer test-token"},
            json={"tags": tag_filters},
        )

        _, kwargs = mock_get_datasets_metadata.call_args
        assert expected_query_object == kwargs.get("query")

        assert response.status_code == 200
        assert response.json() == expected_response

    @patch.object(AWSResourceAdapter, "get_datasets_metadata")
    def test_returns_metadata_for_datasets_with_certain_sensitivity(
        self, mock_get_datasets_metadata
    ):
        metadata_response = [
            AWSResourceAdapter.EnrichedDatasetMetaData(
                domain="domain1",
                dataset="dataset1",
                tags={"sensitivity": "PUBLIC", "tag1": "value1"},
                description="",
            ),
            AWSResourceAdapter.EnrichedDatasetMetaData(
                domain="domain2",
                dataset="dataset2",
                tags={"sensitivity": "PUBLIC"},
                description="some test description",
            ),
        ]

        mock_get_datasets_metadata.return_value = metadata_response

        expected_response = [
            {
                "domain": "domain1",
                "dataset": "dataset1",
                "version": 1,
                "tags": {"sensitivity": "PUBLIC", "tag1": "value1"},
                "description": "",
            },
            {
                "domain": "domain2",
                "dataset": "dataset2",
                "tags": {"sensitivity": "PUBLIC"},
                "version": 1,
                "description": "some test description",
            },
        ]

        expected_query_object = DatasetFilters(sensitivity="PUBLIC")

        response = self.client.post(
            f"{BASE_API_PATH}/datasets",
            headers={"Authorization": "Bearer test-token"},
            json={"sensitivity": "PUBLIC"},
        )

        _, kwargs = mock_get_datasets_metadata.call_args
        assert expected_query_object == kwargs.get("query")

        assert response.status_code == 200
        assert response.json() == expected_response


class TestSearchDatasets(BaseClientTest):
    @patch.object(AthenaAdapter, "query_sql")
    @patch("api.controller.datasets.metadata_search_query")
    def test_search_dataset_metadata(self, mock_metadata_search_query, mock_query_sql):
        mock_query = "SELECT * FROM table"

        mock_metadata_search_query.return_value = mock_query

        mock_data = [
            {
                "dataset": "test",
                "data": "foo",
                "version": "1",
                "data_type": "column",
            },
            {
                "dataset": "bar",
                "data": "bar",
                "version": "1",
                "data_type": "table_name",
            },
        ]

        mock_query_sql.return_value = pd.DataFrame(mock_data)
        response = self.client.get(
            f"{BASE_API_PATH}/datasets/search/foo bar",
            headers={"Authorization": "Bearer test-token"},
        )

        mock_metadata_search_query.assert_called_once_with("foo bar")
        mock_query_sql.assert_called_once_with(mock_query)
        assert response.status_code == 200
        assert response.json() == mock_data


class TestDatasetInfo(BaseClientTest):
    @patch.object(DataService, "get_dataset_info")
    def test_returns_metadata_for_all_datasets(self, mock_get_dataset_info):
        expected_response = Schema(
            metadata=SchemaMetadata(
                domain="mydomain",
                dataset="mydataset",
                sensitivity="PUBLIC",
                owners=[Owner(name="owner", email="owner@email.com")],
            ),
            columns=[
                Column(
                    name="colname1",
                    partition_index=None,
                    data_type="object",
                    allow_null=True,
                    format=None,
                ),
                Column(
                    name="colname2",
                    partition_index=None,
                    data_type="Int64",
                    allow_null=True,
                    format=None,
                ),
            ],
        )
        mock_get_dataset_info.return_value = expected_response

        response = self.client.get(
            f"{BASE_API_PATH}/datasets/mydomain/mydataset/info?version=2",
            headers={"Authorization": "Bearer test-token"},
            # Not passing a JSON body here to filter by tags
        )

        mock_get_dataset_info.assert_called_once_with("mydomain", "mydataset", 2)

        assert response.status_code == 200
        assert response.json() == expected_response

    @patch.object(DataService, "get_dataset_info")
    def test_returns_error_response_when_schema_not_found_error(
        self, mock_get_dataset_info
    ):
        mock_get_dataset_info.side_effect = SchemaNotFoundError(
            "Could not find schema for mydomain/mydataset"
        )

        response = self.client.get(
            f"{BASE_API_PATH}/datasets/mydomain/mydataset/info",
            headers={"Authorization": "Bearer test-token"},
            # Not passing a JSON body here to filter by tags
        )

        mock_get_dataset_info.assert_called_once_with("mydomain", "mydataset", None)

        assert response.status_code == 404
        assert response.json() == {
            "details": "Could not find schema for mydomain/mydataset"
        }

    def test_returns_error_response_when_domain_uppercase(self):
        response = self.client.get(
            f"{BASE_API_PATH}/datasets/MYDOMAIN/mydataset/info",
            headers={"Authorization": "Bearer test-token"},
        )

        assert response.status_code == 400
        assert response.json() == {
            "details": ["domain -> was required to be lowercase only."]
        }


class TestQuery(BaseClientTest):
    def test_returns_error_response_when_domain_uppercase(self):
        response = self.client.post(
            f"{BASE_API_PATH}/datasets/MYDOMAIN/mydataset/query",
            headers={"Authorization": "Bearer test-token"},
        )

        assert response.status_code == 400
        assert response.json() == {
            "details": ["domain -> was required to be lowercase only."]
        }

    @patch.object(DataService, "query_data")
    def test_call_service_with_only_domain_dataset_when_no_json_provided(
        self, mock_query_method
    ):
        query_url = f"{BASE_API_PATH}/datasets/mydomain/mydataset/query"

        self.client.post(query_url, headers={"Authorization": "Bearer test-token"})

        mock_query_method.assert_called_once_with(
            "mydomain", "mydataset", None, SQLQuery()
        )

    @patch.object(DataService, "query_data")
    def test_call_service_with_sql_query_when_json_provided(self, mock_query_method):
        request_json = {"select_columns": ["column1"], "limit": "10"}

        query_url = f"{BASE_API_PATH}/datasets/mydomain/mydataset/query"

        self.client.post(
            query_url, headers={"Authorization": "Bearer test-token"}, json=request_json
        )

        mock_query_method.assert_called_once_with(
            "mydomain",
            "mydataset",
            None,
            SQLQuery(select_columns=["column1"], limit="10"),
        )

    @patch.object(DataService, "query_data")
    def test_call_service_version_provided(self, mock_query_method):
        query_url = f"{BASE_API_PATH}/datasets/mydomain/mydataset/query?version=3"

        self.client.post(query_url, headers={"Authorization": "Bearer test-token"})

        mock_query_method.assert_called_once_with(
            "mydomain", "mydataset", 3, SQLQuery()
        )

    @patch.object(DataService, "query_data")
    def test_calls_service_with_sql_query_when_empty_json_values_provided(
        self, mock_query_method
    ):
        request_json = {
            "select_columns": ["column1"],
            "filter": "",
            "aggregation_conditions": "",
            "limit": "10",
        }

        query_url = f"{BASE_API_PATH}/datasets/mydomain/mydataset/query"

        self.client.post(
            query_url, headers={"Authorization": "Bearer test-token"}, json=request_json
        )

        mock_query_method.assert_called_once_with(
            "mydomain",
            "mydataset",
            None,
            SQLQuery(
                select_columns=["column1"],
                filter="",
                aggregation_conditions="",
                limit="10",
            ),
        )

    @patch.object(DataService, "query_data")
    def test_returns_formatted_json_from_query_result(self, mock_query_method):
        mock_query_method.return_value = pd.DataFrame(
            {
                "column1": [1, 2],
                "column2": ["item1", "item2"],
                "area": ["area_1", "area_2"],
            }
        )

        query_url = f"{BASE_API_PATH}/datasets/mydomain/mydataset/query"

        response = self.client.post(
            query_url,
            headers={
                "Authorization": "Bearer test-token",
                "Accept": "application/json",
            },
        )

        assert response.status_code == 200

        assert response.json() == {
            "0": {"column1": "1", "column2": "item1", "area": "area_1"},
            "1": {"column1": "2", "column2": "item2", "area": "area_2"},
        }

    @patch.object(DataService, "query_data")
    def test_request_query_in_csv_is_successful(self, mock_query_method):
        mock_query_method.return_value = pd.DataFrame(
            {
                "column1": [1, 2],
                "column2": ["item1", "item2"],
                "area": ["area_1", "area_2"],
            }
        )

        query_url = f"{BASE_API_PATH}/datasets/mydomain/mydataset/query"

        response = self.client.post(
            query_url,
            headers={"Authorization": "Bearer test-token", "Accept": "text/csv"},
        )

        assert response.status_code == 200

    @patch.object(DataService, "query_data")
    def test_returns_formatted_json_from_query_if_format_is_not_provided(
        self, mock_query_method
    ):
        mock_query_method.return_value = pd.DataFrame(
            {
                "column1": [1, 2],
                "column2": ["item1", "item2"],
                "area": ["area_1", "area_2"],
            }
        )

        query_url = f"{BASE_API_PATH}/datasets/mydomain/mydataset/query"

        response = self.client.post(
            query_url, headers={"Authorization": "Bearer test-token"}
        )

        assert response.status_code == 200
        assert response.json() == {
            "0": {"column1": "1", "column2": "item1", "area": "area_1"},
            "1": {"column1": "2", "column2": "item2", "area": "area_2"},
        }

    @patch.object(DataService, "query_data")
    def test_returns_error_from_query_request_when_format_is_unsupported(
        self, mock_query_method
    ):
        mock_query_method.return_value = pd.DataFrame(
            {
                "column1": [1, 2],
                "column2": ["item1", "item2"],
                "area": ["area_1", "area_2"],
            }
        )

        query_url = f"{BASE_API_PATH}/datasets/mydomain/mydataset/query"

        response = self.client.post(
            query_url,
            headers={"Authorization": "Bearer test-token", "Accept": "text/plain"},
        )

        assert response.status_code == 400
        assert response.json() == {
            "details": "Provided value for Accept header parameter [text/plain] is not supported. Supported formats: application/json, text/csv"
        }

    @pytest.mark.parametrize(
        "input_key", ["select_column", "invalid_key", "another_invalid_key"]
    )
    def test_returns_error_from_query_request_when_invalid_key(self, input_key: str):
        query_url = f"{BASE_API_PATH}/datasets/mydomain/mydataset/query"

        response = self.client.post(
            query_url,
            headers={"Authorization": "Bearer test-token", "Accept": "text/csv"},
            json={input_key: "some_value"},
        )

        assert response.status_code == 400
        assert response.json() == {
            "details": [f"{input_key} -> extra fields not permitted"]
        }


class TestLargeDatasetQuery(BaseClientTest):
    def test_returns_error_response_when_domain_uppercase(self):
        response = self.client.post(
            f"{BASE_API_PATH}/datasets/MYDOMAIN/mydataset/query/large",
            headers={"Authorization": "Bearer test-token"},
        )

        assert response.status_code == 400
        assert response.json() == {
            "details": ["domain -> was required to be lowercase only."]
        }

    @patch.object(DataService, "query_large_data")
    @patch("api.controller.datasets.get_subject_id")
    def test_call_service_with_only_domain_dataset_when_no_json_provided(
        self, mock_get_subject_id, mock_large_query_method
    ):
        query_url = f"{BASE_API_PATH}/datasets/mydomain/mydataset/query/large"
        subject_id = "subject_id"

        mock_get_subject_id.return_value = subject_id

        self.client.post(query_url, headers={"Authorization": "Bearer test-token"})

        mock_large_query_method.assert_called_once_with(
            subject_id, "mydomain", "mydataset", None, SQLQuery()
        )

    @patch.object(DataService, "query_large_data")
    @patch("api.controller.datasets.get_subject_id")
    def test_call_service_with_sql_query_when_json_provided(
        self, mock_get_subject_id, mock_large_query_method
    ):
        request_json = {"select_columns": ["column1"], "limit": "10"}

        query_url = f"{BASE_API_PATH}/datasets/mydomain/mydataset/query/large"
        subject_id = "subject_id"

        mock_get_subject_id.return_value = subject_id

        self.client.post(
            query_url, headers={"Authorization": "Bearer test-token"}, json=request_json
        )

        mock_large_query_method.assert_called_once_with(
            subject_id,
            "mydomain",
            "mydataset",
            None,
            SQLQuery(select_columns=["column1"], limit="10"),
        )

    @patch.object(DataService, "query_large_data")
    @patch("api.controller.datasets.get_subject_id")
    def test_call_service_version_provided(
        self, mock_get_subject_id, mock_large_query_method
    ):
        query_url = f"{BASE_API_PATH}/datasets/mydomain/mydataset/query/large?version=3"
        subject_id = "subject_id"

        mock_get_subject_id.return_value = subject_id

        self.client.post(query_url, headers={"Authorization": "Bearer test-token"})

        mock_large_query_method.assert_called_once_with(
            subject_id, "mydomain", "mydataset", 3, SQLQuery()
        )

    @patch.object(DataService, "query_large_data")
    @patch("api.controller.datasets.get_subject_id")
    def test_calls_service_with_sql_query_when_empty_json_values_provided(
        self, mock_get_subject_id, mock_large_query_method
    ):
        request_json = {
            "select_columns": ["column1"],
            "filter": "",
            "aggregation_conditions": "",
            "limit": "10",
        }

        query_url = f"{BASE_API_PATH}/datasets/mydomain/mydataset/query/large"
        subject_id = "subject_id"

        mock_get_subject_id.return_value = subject_id

        self.client.post(
            query_url, headers={"Authorization": "Bearer test-token"}, json=request_json
        )

        mock_large_query_method.assert_called_once_with(
            subject_id,
            "mydomain",
            "mydataset",
            None,
            SQLQuery(
                select_columns=["column1"],
                filter="",
                aggregation_conditions="",
                limit="10",
            ),
        )

    @patch.object(DataService, "query_large_data")
    @patch("api.controller.datasets.get_subject_id")
    def test_request_query_is_successful(
        self, mock_get_subject_id, mock_large_query_method
    ):
        mock_large_query_method.return_value = "5462433"

        query_url = f"{BASE_API_PATH}/datasets/mydomain/mydataset/query/large"
        subject_id = "subject_id"

        mock_get_subject_id.return_value = subject_id

        response = self.client.post(
            query_url,
            headers={"Authorization": "Bearer test-token"},
        )

        assert response.status_code == 202
        assert response.json() == {"details": {"job_id": "5462433"}}

    @pytest.mark.parametrize(
        "input_key", ["select_column", "invalid_key", "another_invalid_key"]
    )
    @patch("api.controller.datasets.get_subject_id")
    def test_returns_error_from_query_request_when_invalid_key(
        self, mock_get_subject_id, input_key: str
    ):
        query_url = f"{BASE_API_PATH}/datasets/mydomain/mydataset/query/large"
        subject_id = "subject_id"

        mock_get_subject_id.return_value = subject_id

        response = self.client.post(
            query_url,
            headers={"Authorization": "Bearer test-token"},
            json={input_key: "some_value"},
        )

        assert response.status_code == 400
        assert response.json() == {
            "details": [f"{input_key} -> extra fields not permitted"]
        }


class TestListFilesFromDataset(BaseClientTest):
    @patch.object(DataService, "list_raw_files")
    def test_returns_metadata_for_all_datasets(self, mock_list_raw_files):
        mock_list_raw_files.return_value = [
            "2020-01-01T12:00:00-file1.csv",
            "2020-07-01T16:00:00-file2.csv",
            "2020-11-01T15:00:00-file3.csv",
        ]

        response = self.client.get(
            f"{BASE_API_PATH}/datasets/mydomain/mydataset/2/files",
            headers={"Authorization": "Bearer test-token"},
        )

        mock_list_raw_files.assert_called_once_with("mydomain", "mydataset", 2)

        assert response.status_code == 200

    def test_returns_error_response_when_domain_uppercase(self):
        response = self.client.get(
            f"{BASE_API_PATH}/datasets/MYDOMAIN/mydataset/2/files",
            headers={"Authorization": "Bearer test-token"},
        )

        assert response.status_code == 400
        assert response.json() == {
            "details": ["domain -> was required to be lowercase only."]
        }


class TestDeleteFiles(BaseClientTest):
    @patch.object(DeleteService, "delete_dataset_file")
    def test_returns_204_when_file_is_deleted(self, mock_delete_dataset_file):
        response = self.client.delete(
            f"{BASE_API_PATH}/datasets/mydomain/mydataset/3/2022-01-01T00:00:00-file.csv",
            headers={"Authorization": "Bearer test-token"},
        )

        mock_delete_dataset_file.assert_called_once_with(
            "mydomain", "mydataset", 3, "2022-01-01T00:00:00-file.csv"
        )

        assert response.status_code == 204

    @patch.object(DeleteService, "delete_dataset_file")
    def test_returns_429_when_crawler_is_not_ready_before_deletion(
        self, mock_delete_dataset_file
    ):
        mock_delete_dataset_file.side_effect = CrawlerIsNotReadyError("Some message")

        response = self.client.delete(
            f"{BASE_API_PATH}/datasets/mydomain/mydataset/3/2022-01-01T00:00:00-file.csv?",
            headers={"Authorization": "Bearer test-token"},
        )

        mock_delete_dataset_file.assert_called_once_with(
            "mydomain", "mydataset", 3, "2022-01-01T00:00:00-file.csv"
        )

        assert response.status_code == 429
        assert response.json() == {"details": "Some message"}

    @patch.object(DeleteService, "delete_dataset_file")
    def test_returns_202_when_crawler_cannot_start_after_deletion(
        self, mock_delete_dataset_file
    ):
        mock_delete_dataset_file.side_effect = CrawlerStartFailsError(
            "Some random message"
        )

        response = self.client.delete(
            f"{BASE_API_PATH}/datasets/mydomain/mydataset/2/2022-01-01T00:00:00-file.csv?",
            headers={"Authorization": "Bearer test-token"},
        )

        mock_delete_dataset_file.assert_called_once_with(
            "mydomain", "mydataset", 2, "2022-01-01T00:00:00-file.csv"
        )

        assert response.status_code == 202
        assert response.json() == {
            "details": "2022-01-01T00:00:00-file.csv has been deleted."
        }

    @patch.object(DeleteService, "delete_dataset_file")
    def test_returns_400_when_file_name_does_not_exist(self, mock_delete_dataset_file):
        mock_delete_dataset_file.side_effect = UserError("Some random message")

        response = self.client.delete(
            f"{BASE_API_PATH}/datasets/mydomain/mydataset/5/2022-01-01T00:00:00-file.csv",
            headers={"Authorization": "Bearer test-token"},
        )

        mock_delete_dataset_file.assert_called_once_with(
            "mydomain", "mydataset", 5, "2022-01-01T00:00:00-file.csv"
        )

        assert response.status_code == 400
        assert response.json() == {"details": "Some random message"}

<<<<<<< HEAD

class TestDeleteDataset(BaseClientTest):
    @patch.object(DeleteService, "delete_dataset")
    def test_returns_202_when_dataset_is_deleted(self, mock_delete_dataset):
        response = self.client.delete(
            f"{BASE_API_PATH}/datasets/mydomain/mydataset",
            headers={"Authorization": "Bearer test-token"},
        )

        mock_delete_dataset.assert_called_once_with("mydomain", "mydataset")

        assert response.status_code == 202
        assert response.json() == {"details": "mydataset has been deleted."}
=======
    def test_returns_error_response_when_domain_uppercase(self):
        response = self.client.delete(
            f"{BASE_API_PATH}/datasets/MYDOMAIN/mydataset/5/2022-01-01T00:00:00-file.csv",
            headers={"Authorization": "Bearer test-token"},
        )

        assert response.status_code == 400
        assert response.json() == {
            "details": ["domain -> was required to be lowercase only."]
        }
>>>>>>> ff2466f8
<|MERGE_RESOLUTION|>--- conflicted
+++ resolved
@@ -959,7 +959,17 @@
         assert response.status_code == 400
         assert response.json() == {"details": "Some random message"}
 
-<<<<<<< HEAD
+    def test_returns_error_response_when_domain_uppercase(self):
+        response = self.client.delete(
+            f"{BASE_API_PATH}/datasets/MYDOMAIN/mydataset/5/2022-01-01T00:00:00-file.csv",
+            headers={"Authorization": "Bearer test-token"},
+        )
+
+        assert response.status_code == 400
+        assert response.json() == {
+            "details": ["domain -> was required to be lowercase only."]
+        }
+
 
 class TestDeleteDataset(BaseClientTest):
     @patch.object(DeleteService, "delete_dataset")
@@ -972,16 +982,4 @@
         mock_delete_dataset.assert_called_once_with("mydomain", "mydataset")
 
         assert response.status_code == 202
-        assert response.json() == {"details": "mydataset has been deleted."}
-=======
-    def test_returns_error_response_when_domain_uppercase(self):
-        response = self.client.delete(
-            f"{BASE_API_PATH}/datasets/MYDOMAIN/mydataset/5/2022-01-01T00:00:00-file.csv",
-            headers={"Authorization": "Bearer test-token"},
-        )
-
-        assert response.status_code == 400
-        assert response.json() == {
-            "details": ["domain -> was required to be lowercase only."]
-        }
->>>>>>> ff2466f8
+        assert response.json() == {"details": "mydataset has been deleted."}