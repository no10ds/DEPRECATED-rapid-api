--- conflicted
+++ resolved
@@ -58,13 +58,10 @@
 
         mock_store_file_to_disk.assert_called_once_with(job_id, ANY)
         mock_upload_dataset.assert_called_once_with(
-<<<<<<< HEAD
             subject_id,
+            job_id,
             DatasetMetadata("layer", "domain", "dataset", 2),
             incoming_file_path,
-=======
-            subject_id, job_id, "domain", "dataset", None, incoming_file_path
->>>>>>> b3e2e37e
         )
 
         assert response.status_code == 202
@@ -82,8 +79,10 @@
     @patch.object(DataService, "upload_dataset")
     @patch("api.controller.datasets.store_file_to_disk")
     @patch("api.controller.datasets.get_subject_id")
+    @patch("api.controller.datasets.generate_uuid")
     def test_calls_data_upload_service_with_latest_version_when_none_provided(
         self,
+        mock_generate_uuid,
         mock_get_subject_id,
         mock_store_file_to_disk,
         mock_upload_dataset,
@@ -94,12 +93,14 @@
         incoming_file_name = "filename.csv"
         raw_file_identifier = "123-456-789"
         subject_id = "subject_id"
+        job_id = "123-abc"
         mock_construct_datset_metadata.return_value = DatasetMetadata(
             "layer", "domain", "dataset", 14
         )
         mock_get_subject_id.return_value = subject_id
         mock_store_file_to_disk.return_value = incoming_file_path
         mock_upload_dataset.return_value = f"{raw_file_identifier}.csv", 14, "abc-123"
+        mock_generate_uuid.return_value = job_id
 
         response = self.client.post(
             f"{BASE_API_PATH}/datasets/layer/domain/dataset",
@@ -107,9 +108,10 @@
             headers={"Authorization": "Bearer test-token"},
         )
 
-        mock_store_file_to_disk.assert_called_once_with(ANY)
+        mock_store_file_to_disk.assert_called_once_with(job_id, ANY)
         mock_upload_dataset.assert_called_once_with(
             subject_id,
+            job_id,
             DatasetMetadata("layer", "domain", "dataset", 14),
             incoming_file_path,
         )
@@ -156,13 +158,10 @@
 
         mock_store_file_to_disk.assert_called_once_with(job_id, ANY)
         mock_upload_dataset.assert_called_once_with(
-<<<<<<< HEAD
             subject_id,
+            job_id,
             DatasetMetadata("layer", "domain", "dataset", 2),
             incoming_file_path,
-=======
-            subject_id, job_id, "domain", "dataset", 2, incoming_file_path
->>>>>>> b3e2e37e
         )
 
         assert response.status_code == 202
@@ -222,13 +221,10 @@
         )
 
         mock_upload_dataset.assert_called_once_with(
-<<<<<<< HEAD
             subject_id,
+            job_id,
             DatasetMetadata("layer", "domain", "dataset", 3),
             incoming_file_path,
-=======
-            subject_id, job_id, "domain", "dataset", None, incoming_file_path
->>>>>>> b3e2e37e
         )
 
         assert response.status_code == 400
@@ -305,13 +301,10 @@
         )
 
         mock_upload_dataset.assert_called_once_with(
-<<<<<<< HEAD
             subject_id,
+            job_id,
             DatasetMetadata("layer", "domain", "dataset", 4),
             incoming_file_path,
-=======
-            subject_id, job_id, "domain", "dataset", None, incoming_file_path
->>>>>>> b3e2e37e
         )
 
         assert response.status_code == 429
@@ -346,13 +339,10 @@
         )
 
         mock_upload_dataset.assert_called_once_with(
-<<<<<<< HEAD
             subject_id,
+            job_id,
             DatasetMetadata("layer", "domain", "dataset", 3),
             incoming_file_path,
-=======
-            subject_id, job_id, "domain", "dataset", 3, incoming_file_path
->>>>>>> b3e2e37e
         )
 
         assert response.status_code == 500
