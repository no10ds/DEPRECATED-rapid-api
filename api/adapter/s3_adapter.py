import os
from pathlib import Path
from typing import Dict, List, Optional, Tuple, Union

import boto3
import pandas as pd
from botocore.exceptions import ClientError
from botocore.response import StreamingBody

from api.common.config.auth import SensitivityLevel
from api.common.config.aws import (
    AWS_REGION,
    DATA_BUCKET,
    OUTPUT_QUERY_BUCKET,
    SCHEMAS_LOCATION,
)
from api.common.config.constants import (
    CONTENT_ENCODING,
    QUERY_RESULTS_LINK_EXPIRY_SECONDS,
)
from api.common.config.layers import Layer
from api.common.custom_exceptions import AWSServiceError, SchemaNotFoundError, UserError
from api.common.logger import AppLogger
from api.domain.dataset_metadata import DatasetMetadata
from api.domain.schema import Schema
from api.domain.schema_metadata import SchemaMetadata, SchemaMetadatas


class S3Adapter:
    def __init__(
        self,
        s3_client=boto3.client(
            "s3",
            region_name=AWS_REGION,
            config=boto3.session.Config(signature_version="s3v4"),
        ),
        s3_bucket=DATA_BUCKET,
    ):
        self.__s3_client = s3_client
        self.__s3_bucket = s3_bucket

    def store_data(self, object_full_path: str, object_content: bytes):
        self._validate_file(object_content, object_full_path)

        self.__s3_client.put_object(
            Bucket=self.__s3_bucket, Key=object_full_path, Body=object_content
        )

    def retrieve_data(self, key: str) -> StreamingBody:
        response: Dict = self.__s3_client.get_object(Bucket=self.__s3_bucket, Key=key)
        return response.get("Body")

    def find_schema(self, dataset: DatasetMetadata) -> Optional[Schema]:
        try:
            schema_metadata = self.retrieve_schema_metadata(dataset)
            dataset = self.retrieve_data(schema_metadata.schema_path())
            return Schema.parse_raw(dataset.read())
        except SchemaNotFoundError:
            return None
        except ClientError as error:
            if error.response["Error"]["Code"] == "NoSuchKey":
                return None

    def find_raw_file(self, dataset: DatasetMetadata, filename: str):
        try:
            self.retrieve_data(dataset.raw_data_path(filename))
        except ClientError as error:
            if error.response["Error"]["Code"] == "NoSuchKey":
                raise UserError(f"The file [{filename}] does not exist")

    def save_schema(self, schema: Schema) -> str:
        schema.metadata.domain = schema.metadata.domain.lower()
        schema_metadata = schema.metadata
        self.store_data(
            object_full_path=schema_metadata.schema_path(),
            object_content=self._convert_to_bytes(schema.json()),
        )
        return schema_metadata.schema_name()

    def delete_schema(self, schema_metadata: SchemaMetadata):
        self._delete_data(schema_metadata.schema_path())

    def get_dataset_sensitivity(
        self, layer: Optional[Layer], domain: Optional[str], dataset: Optional[str]
    ) -> SensitivityLevel:
        if any(not arg for arg in [layer, domain, dataset]):
            return SensitivityLevel.from_string("PUBLIC")
        # all datasets have the same sensitivity - take the first version
        schema_metadata = self.retrieve_schema_metadata(
            DatasetMetadata(layer, domain, dataset, version=1)
        )
        return SensitivityLevel.from_string(schema_metadata.get_sensitivity())

    def get_dataset_description(self, dataset: DatasetMetadata) -> str:
        schema = self.retrieve_schema_metadata(dataset)
        return schema.get_description()

    def upload_partitioned_data(
        self,
        dataset: DatasetMetadata,
        filename: str,
        partitioned_data: List[Tuple[str, pd.DataFrame]],
    ):
        for index, (partition_path, data) in enumerate(partitioned_data):
            upload_path = self._construct_partitioned_data_path(
                partition_path, filename, dataset
            )
            data_content = data.to_parquet(compression="gzip", index=False)
            self.store_data(upload_path, data_content)

    def upload_raw_data(
        self, schema_metadata: SchemaMetadata, file_path: Path, raw_file_identifier: str
    ):
        domain = schema_metadata.get_domain()
        dataset = schema_metadata.get_dataset()
        version = schema_metadata.get_version()
        layer = schema_metadata.get_layer()
        dataset_metadata = schema_metadata.get_dataset_metadata()
        AppLogger.info(
            f"Raw data upload for {dataset_metadata.raw_data_location()} started"
        )
        filename = f"{raw_file_identifier}.csv"
        raw_data_path = schema_metadata.get_dataset_metadata().raw_data_path(filename)
        self.__s3_client.upload_file(
            Filename=file_path.name, Bucket=self.__s3_bucket, Key=raw_data_path
        )
        AppLogger.info(
            f"Raw data upload for {layer}/{domain}/{dataset}/{version} completed"
        )

    def list_raw_files(self, dataset: DatasetMetadata) -> List[str]:
        object_list = self._list_files_from_path(dataset.raw_data_location())
        return self._map_object_list_to_filename(object_list)

    def list_dataset_files(
        self, dataset: DatasetMetadata, sensitivity: SensitivityLevel
    ) -> List[Dict]:

        return [
            *self._list_files_from_path(
                dataset.construct_raw_dataset_uploads_location()
            ),
            *self._list_files_from_path(dataset.dataset_location()),
            *self._list_files_from_path(
                dataset.construct_schema_dataset_location(sensitivity)
            ),
        ]

    def delete_dataset_files(
        self, dataset: DatasetMetadata, raw_data_filename: str
    ) -> None:
<<<<<<< HEAD
        files = self._list_files_from_path(dataset.file_location())
=======
        """
        Deletes the raw file and the corresponding data file
        """
        dataset_metadata = StorageMetaData(domain, dataset, version)
        files = self._list_files_from_path(dataset_metadata.file_location())
>>>>>>> b3e2e37e
        raw_file_identifier = self._clean_filename(raw_data_filename)

        files_to_delete = [
            {"Key": data_file}
            for data_file in files
            if self._clean_filename(data_file).startswith(raw_file_identifier)
        ]

        self._delete_objects(files_to_delete, raw_data_filename)

    def delete_previous_dataset_files(
        self, domain: str, dataset: str, version: int, raw_file_identifier: str
    ):
        file_location = StorageMetaData(domain, dataset, version).file_location()
        files = self._list_files_from_path(file_location)
        files_to_delete = [
            file
            for file in files
            if not self._extract_filename(file).startswith(raw_file_identifier)
        ]
        for file in files_to_delete:
            self._delete_data(file)

    def delete_dataset_files_using_key(self, keys: List[Dict], filename: str):
        files_to_delete = [{"Key": key["Key"]} for key in keys]
        self._delete_objects(files_to_delete, filename)

    def delete_raw_dataset_files(
        self,
        dataset: DatasetMetadata,
        raw_data_filename: str,
    ):
        files_to_delete = [{"Key": dataset.raw_data_path(raw_data_filename)}]

        self._delete_objects(files_to_delete, raw_data_filename)

    def generate_query_result_download_url(self, query_execution_id: str) -> str:
        try:
            return self.__s3_client.generate_presigned_url(
                ClientMethod="get_object",
                Params={
                    "Bucket": OUTPUT_QUERY_BUCKET,
                    "Key": f"{query_execution_id}.csv",
                },
                HttpMethod="GET",
                ExpiresIn=QUERY_RESULTS_LINK_EXPIRY_SECONDS,
            )
        except ClientError as error:
            AppLogger.error(
                f"Unable to generate pre-signed URL for execution ID {query_execution_id}, {error}"
            )
            raise AWSServiceError("Unable to generate download URL")

    def retrieve_schema_metadata(self, dataset: DatasetMetadata) -> SchemaMetadata:
        schemas = self._list_all_schemas()
        return schemas.find(dataset)

    def _clean_filename(self, file_key: str) -> str:
        return file_key.rsplit("/", 1)[-1].split(".")[0]

    def _construct_partitioned_data_path(
        self, partition_path: str, filename: str, dataset: DatasetMetadata
    ) -> str:
        return os.path.join(dataset.file_location(), partition_path, filename)

    def _delete_objects(self, files_to_delete: List[Dict], filename: str):
        response = self.__s3_client.delete_objects(
            Bucket=self.__s3_bucket, Delete={"Objects": files_to_delete}
        )
        self._handle_deletion_response(filename, response)

    def _handle_deletion_response(self, filename, response):
        if "Deleted" in response:
            AppLogger.info(
                f'Files deleted: {[item["Key"] for item in response["Deleted"]]}'
            )
        if "Errors" in response:
            message = "\n".join([str(error) for error in response["Errors"]])
            AppLogger.error(f"Error during file deletion [{filename}]: \n{message}")
            raise AWSServiceError(
                f"The item [{filename}] could not be deleted. Please contact your administrator."
            )

    def _list_files_from_path(self, file_path: str) -> List[Dict]:
        try:
            paginator = self.__s3_client.get_paginator("list_objects")
            page_iterator = paginator.paginate(
                Bucket=self.__s3_bucket, Prefix=file_path
            )
            return [item["Key"] for page in page_iterator for item in page["Contents"]]
        except KeyError:
            return []

    def _map_object_list_to_filename(self, object_list) -> List[str]:
        if len(object_list) > 0:
            return [
                self._extract_filename(item)
                for item in object_list
                if self._extract_filename(item)
            ]
        return object_list

    def _extract_filename(self, item: str) -> str:
        return item.rsplit("/", 1)[-1]

    def _convert_to_bytes(self, data: str):
        return bytes(data.encode(CONTENT_ENCODING))

    def _validate_file(self, object_content, object_full_path):
        if not self._valid_object_name(object_full_path):
            raise UserError("File path is invalid")
        if not self._valid_object_content(object_content):
            raise UserError("File content is invalid")

    def _valid_object_name(self, object_name: str) -> bool:
        return self._has_content(object_name)

    def _valid_object_content(self, object_content: bytes) -> bool:
        return self._has_content(object_content)

    def _has_content(self, element: Union[str, bytes]) -> bool:
        return element is not None and len(element) > 0

    def _delete_data(self, object_full_path: str):
        self.__s3_client.delete_object(Bucket=self.__s3_bucket, Key=object_full_path)

    def _list_all_schemas(self) -> SchemaMetadatas:
        items = self._list_files_from_path(SCHEMAS_LOCATION)
        if len(items) > 0:
            return SchemaMetadatas(
                [
                    SchemaMetadata.from_path(item, self)
                    for item in items
                    if item.endswith(".json")
                ]
            )
        return SchemaMetadatas.empty()<|MERGE_RESOLUTION|>--- conflicted
+++ resolved
@@ -149,15 +149,11 @@
     def delete_dataset_files(
         self, dataset: DatasetMetadata, raw_data_filename: str
     ) -> None:
-<<<<<<< HEAD
-        files = self._list_files_from_path(dataset.file_location())
-=======
+
         """
         Deletes the raw file and the corresponding data file
         """
-        dataset_metadata = StorageMetaData(domain, dataset, version)
-        files = self._list_files_from_path(dataset_metadata.file_location())
->>>>>>> b3e2e37e
+        files = self._list_files_from_path(dataset.file_location())
         raw_file_identifier = self._clean_filename(raw_data_filename)
 
         files_to_delete = [
@@ -169,9 +165,9 @@
         self._delete_objects(files_to_delete, raw_data_filename)
 
     def delete_previous_dataset_files(
-        self, domain: str, dataset: str, version: int, raw_file_identifier: str
-    ):
-        file_location = StorageMetaData(domain, dataset, version).file_location()
+        self, dataset: DatasetMetadata, raw_file_identifier: str
+    ):
+        file_location = dataset.file_location()
         files = self._list_files_from_path(file_location)
         files_to_delete = [
             file
@@ -287,6 +283,7 @@
     def _list_all_schemas(self) -> SchemaMetadatas:
         items = self._list_files_from_path(SCHEMAS_LOCATION)
         if len(items) > 0:
+            print("THE ITEM IS ")
             return SchemaMetadatas(
                 [
                     SchemaMetadata.from_path(item, self)
