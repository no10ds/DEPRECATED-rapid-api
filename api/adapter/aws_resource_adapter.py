from dataclasses import dataclass
from typing import TYPE_CHECKING, Dict, List, Optional

import boto3
from botocore.exceptions import ClientError

from api.common.config.aws import AWS_REGION, RESOURCE_PREFIX
from api.common.config.constants import FIRST_SCHEMA_VERSION_NUMBER
from api.common.custom_exceptions import AWSServiceError, UserError
from api.common.logger import AppLogger
from api.domain.dataset_filters import DatasetFilters
from api.domain.dataset_metadata import DatasetMetadata

if TYPE_CHECKING:
    from api.adapter.s3_adapter import S3Adapter


class AWSResourceAdapter:
    def __init__(
        self,
        resource_client=boto3.client(
            "resourcegroupstaggingapi", region_name=AWS_REGION
        ),
    ):
        self.__resource_client = resource_client

    @dataclass
    class EnrichedDatasetMetaData(DatasetMetadata):
        description: Optional[str] = ""
        tags: Optional[Dict[str, str]] = None

    def get_datasets_metadata(
        self, s3_adapter: "S3Adapter", query: DatasetFilters = DatasetFilters()
    ) -> List[EnrichedDatasetMetaData]:
        try:
            AppLogger.info("Getting datasets info")
            aws_resources = self._get_resources(
                ["glue:crawler"], query.format_resource_query()
            )
            resources_prefix = self._filter_for_resource_prefix(aws_resources)
            return [
                self._to_dataset_metadata(resource, s3_adapter)
                for resource in resources_prefix
            ]
        except KeyError:
            return []
        except ClientError as error:
            self._handle_client_error(error)

    def _filter_for_resource_prefix(self, aws_resources):
        return [
            resource
            for resource in aws_resources
            if f":crawler/{RESOURCE_PREFIX}_crawler" in resource["ResourceARN"]
        ]

    def _handle_client_error(self, error):
        AppLogger.error(f"Failed to request datasets tags error={error.response}")
        if (
            error.response
            and error.response["Error"]
            and error.response["Error"]["Code"]
            and error.response["Error"]["Code"] == "InvalidParameterException"
        ):
            raise UserError("Wrong parameters sent to list datasets")
        else:
            raise AWSServiceError(
                "Internal server error, please contact system administrator"
            )

    def _get_resources(self, resource_types: List[str], tag_filters: List[Dict]):
        AppLogger.info(f"Getting AWS resources with tags {tag_filters}")
        paginator = self.__resource_client.get_paginator("get_resources")
        page_iterator = paginator.paginate(
            ResourceTypeFilters=resource_types,
            TagFilters=tag_filters,
        )
        return (
            item for page in page_iterator for item in page["ResourceTagMappingList"]
        )

    def _to_dataset_metadata(
        self, resource_tag_mapping: Dict, s3_adapter: "S3Adapter"
    ) -> EnrichedDatasetMetaData:
        dataset = self._infer_dataset_metadata_from_crawler_arn(
            resource_tag_mapping["ResourceARN"]
        )
        tags = {tag["Key"]: tag["Value"] for tag in resource_tag_mapping["Tags"]}
        dataset.version = self.get_version_from_tags(resource_tag_mapping)
        description = s3_adapter.get_dataset_description(dataset)
        return self.EnrichedDatasetMetaData(
            dataset.layer,
            dataset.domain,
            dataset.dataset,
            dataset.version,
            description,
            tags,
        )

    def get_version_from_tags(self, resource_tag_mapping):
        version_tag = [
            tag["Value"]
            for tag in resource_tag_mapping["Tags"]
            if tag["Key"] == "no_of_versions"
        ]
        return int(version_tag[0]) if version_tag else FIRST_SCHEMA_VERSION_NUMBER

    def get_version_from_crawler_tags(self, dataset: DatasetMetadata) -> int:
<<<<<<< HEAD
=======
        """Fetches the latest version from the tags"""
>>>>>>> 9c667de1
        aws_resources = self._get_resources(["glue:crawler"], [])

        crawler_resource = None

        AppLogger.info(
            f"Getting version for layer {dataset.layer} domain {dataset.domain} and dataset {dataset.dataset}"
        )
        for resource in aws_resources:
            if resource["ResourceARN"].endswith(dataset.generate_crawler_name()):
                crawler_resource = resource

        return self.get_version_from_tags(crawler_resource)

    def _infer_dataset_metadata_from_crawler_arn(self, arn: str) -> DatasetMetadata:
        table_name = arn.split(f"{RESOURCE_PREFIX}_crawler/")[-1]
        table_name_elements = table_name.split("/")
        return DatasetMetadata(
            table_name_elements[0], table_name_elements[1], table_name_elements[2]
        )<|MERGE_RESOLUTION|>--- conflicted
+++ resolved
@@ -106,10 +106,7 @@
         return int(version_tag[0]) if version_tag else FIRST_SCHEMA_VERSION_NUMBER
 
     def get_version_from_crawler_tags(self, dataset: DatasetMetadata) -> int:
-<<<<<<< HEAD
-=======
         """Fetches the latest version from the tags"""
->>>>>>> 9c667de1
         aws_resources = self._get_resources(["glue:crawler"], [])
 
         crawler_resource = None
