--- conflicted
+++ resolved
@@ -2,11 +2,7 @@
 from fastapi import status as http_status
 
 from api.application.services.data_service import DataService
-<<<<<<< HEAD
-from api.common.config.constants import BASE_API_PATH
-=======
 from api.common.config.constants import BASE_API_PATH, FIRST_SCHEMA_VERSION_NUMBER
->>>>>>> 9c667de1
 from api.common.config.layers import Layer
 from api.domain.dataset_metadata import DatasetMetadata
 
@@ -21,10 +17,6 @@
 
 @table_router.post("", status_code=http_status.HTTP_200_OK, include_in_schema=False)
 async def update_table_config(layer: Layer, domain: str, dataset: str):
-<<<<<<< HEAD
-    data_service.update_table_config(DatasetMetadata(layer, domain, dataset, 1))
-=======
     data_service.update_table_config(
         DatasetMetadata(layer, domain, dataset, FIRST_SCHEMA_VERSION_NUMBER)
-    )
->>>>>>> 9c667de1
+    )