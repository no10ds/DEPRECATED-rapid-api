--- conflicted
+++ resolved
@@ -1,7 +1,3 @@
-<<<<<<< HEAD
-=======
-from enum import Enum
->>>>>>> 9c667de1
 from typing import List, Optional, Union
 
 from api.adapter.aws_resource_adapter import AWSResourceAdapter
@@ -16,23 +12,7 @@
     layer: Layer, domain: str, dataset: str, version: Optional[int] = None
 ) -> DatasetMetadata:
     dataset = DatasetMetadata(layer, domain, dataset, version)
-    dataset.handle_version_retrieval(aws_resource_adapter)
-
-<<<<<<< HEAD
-=======
-    @classmethod
-    def from_string(cls, value: str):
-        if value not in cls.values():
-            raise ValueError(f"{value} is not an accepted value")
-        return cls(value)
-
-
-def construct_dataset_metadata(
-    layer: Layer, domain: str, dataset: str, version: Optional[int] = None
-) -> DatasetMetadata:
-    dataset = DatasetMetadata(layer, domain, dataset, version)
     dataset.set_version(aws_resource_adapter)
->>>>>>> 9c667de1
     return dataset
 
 
