from typing import Dict, List
import sass
import os

from dotenv import load_dotenv

from fastapi import FastAPI, Request, HTTPException, Security, Depends
from fastapi.responses import FileResponse
from fastapi.staticfiles import StaticFiles
from starlette.status import HTTP_404_NOT_FOUND, HTTP_200_OK, HTTP_401_UNAUTHORIZED

from fastapi.middleware.cors import CORSMiddleware

from api.application.services.authorisation.authorisation_service import (
    get_client_token,
    get_user_token,
    secure_endpoint,
    RAPID_ACCESS_TOKEN,
    user_logged_in,
)
from api.application.services.authorisation.token_utils import parse_token
from api.application.services.permissions_service import PermissionsService
from api.application.services.dataset_service import DatasetService
from api.common.config.auth import IDENTITY_PROVIDER_BASE_URL, Action
from api.common.config.docs import custom_openapi_docs_generator, COMMIT_SHA, VERSION
from api.common.config.constants import BASE_API_PATH
from api.common.logger import AppLogger, init_logger
from api.common.custom_exceptions import UserError, AWSServiceError
from api.controller.auth import auth_router
from api.controller.client import client_router
from api.controller.datasets import datasets_router
from api.controller.jobs import jobs_router
from api.controller.permissions import permissions_router
from api.controller.protected_domain import protected_domain_router
from api.controller.schema import schema_router
from api.controller.subjects import subjects_router
from api.controller.table import table_router
from api.controller.user import user_router
from api.controller_ui.data_management import (
    data_management_router,
    group_datasets_by_domain,
)
from api.controller_ui.task_management import jobs_ui_router
from api.controller_ui.schema_management import schema_management_router
from api.controller_ui.landing import landing_router
from api.controller_ui.login import login_router
from api.controller_ui.subject_management import subject_management_router
from api.exception_handler import add_exception_handlers

<<<<<<< HEAD
=======
try:
    load_dotenv()
except OSError:
    pass

>>>>>>> 4691d8ae

PROJECT_NAME = os.environ.get("PROJECT_NAME", None)
PROJECT_DESCRIPTION = os.environ.get("PROJECT_DESCRIPTION", None)
PROJECT_URL = os.environ.get("DOMAIN_NAME", None)
PROJECT_CONTACT = os.environ.get("PROJECT_CONTACT", None)
PROJECT_ORGANISATION = os.environ.get("PROJECT_ORGANISATION", None)

permissions_service = PermissionsService()
upload_service = DatasetService()

app = FastAPI(
    openapi_url=f"{BASE_API_PATH}/openapi.json", docs_url=f"{BASE_API_PATH}/docs"
)
app.mount("/static", StaticFiles(directory="static"), name="static")
app.openapi = custom_openapi_docs_generator(app)
sass.compile(dirname=("static/sass/main", "static"), output_style="compressed")
add_exception_handlers(app)

app.add_middleware(
    CORSMiddleware,
    allow_origins=["*"],
    allow_credentials=True,
    allow_methods=["*"],
    allow_headers=["*"],
)

app.include_router(auth_router)
app.include_router(permissions_router)
app.include_router(datasets_router)
app.include_router(schema_router)
app.include_router(client_router)
app.include_router(user_router)
app.include_router(protected_domain_router)
app.include_router(login_router)
app.include_router(landing_router)
app.include_router(data_management_router)
app.include_router(subject_management_router)
app.include_router(schema_management_router)
app.include_router(subjects_router)
app.include_router(jobs_router)
app.include_router(jobs_ui_router)
app.include_router(table_router)


@app.on_event("startup")
async def startup_event():
    init_logger()


@app.middleware("http")
async def request_middleware(request: Request, call_next):
    query_params = request.url.include_query_params()
    subject_id = _get_subject_id(request)
    AppLogger.info(
        f"    Request started: {request.method} {query_params} by subject: {subject_id}"
    )
    return await call_next(request)


@app.middleware("http")
async def add_security_headers(request: Request, call_next):
    response = await call_next(request)
    _set_security_headers(response)
    return response


@app.get(f"{BASE_API_PATH}/status", tags=["Status"])
def status(request: Request):
    """The endpoint used for service health check"""
    return {
        "status": "deployed",
        "sha": COMMIT_SHA,
        "version": VERSION,
        "root_path": request.scope.get("root_path"),
    }


@app.get(f"{BASE_API_PATH}/apis", tags=["Info"])
def info():
    """The endpoint used for a service information check"""
    if PROJECT_NAME is None:
        raise HTTPException(status_code=HTTP_404_NOT_FOUND, detail="Path not found")

    return {
        "api-version": "api.gov.uk/v1alpha",
        "apis": [
            {
                "api-version": "api.gov.uk/v1alpha",
                "data": {
                    "name": PROJECT_NAME,
                    "description": PROJECT_DESCRIPTION,
                    "url": PROJECT_URL,
                    "contact": PROJECT_CONTACT,
                    "organisation": PROJECT_ORGANISATION,
                    "documentation-url": "https://github.com/no10ds/rapid-api",
                },
            }
        ],
    }


@app.get(
    f"{BASE_API_PATH}/auth",
    status_code=HTTP_200_OK,
    include_in_schema=False,
)
async def get_auth(request: Request):
    if user_logged_in(request):
        return {"detail": "success"}
    else:
        raise HTTPException(status_code=HTTP_401_UNAUTHORIZED, detail=str("fail"))


@app.get(
    f"{BASE_API_PATH}/methods",
    status_code=HTTP_200_OK,
    dependencies=[Depends(secure_endpoint)],
    include_in_schema=False,
)
async def methods(request: Request):
    allowed_actions = {}
    error_message = None
    default_error_message = "You have not been granted relevant permissions. Please speak to your system administrator."

    try:
        subject_id = parse_token(request.cookies.get(RAPID_ACCESS_TOKEN)).subject
        subject_permissions = permissions_service.get_subject_permissions(subject_id)
        allowed_actions = _determine_user_ui_actions(subject_permissions)
        if not any([action_allowed for action_allowed in allowed_actions.values()]):
            error_message = default_error_message
    except UserError:
        error_message = default_error_message
    except AWSServiceError as error:
        error_message = error.message

    return {"error_message": error_message, **allowed_actions}


@app.get(
    f"{BASE_API_PATH}/permissions_ui",
    status_code=HTTP_200_OK,
    dependencies=[Security(secure_endpoint, scopes=[Action.USER_ADMIN.value])],
    include_in_schema=False,
)
async def get_permissions_ui():
    return permissions_service.get_all_permissions_ui()


@app.get(
    f"{BASE_API_PATH}/datasets_ui",
    status_code=HTTP_200_OK,
    dependencies=[Security(secure_endpoint, scopes=[Action.WRITE.value])],
    include_in_schema=False,
)
async def get_datasets_ui(request: Request):
    subject_id = parse_token(request.cookies.get(RAPID_ACCESS_TOKEN)).subject
    datasets = upload_service.get_authorised_datasets(subject_id, Action.WRITE)

    return group_datasets_by_domain(datasets)


@app.get("/favicon.ico", include_in_schema=False)
async def favicon():
    return FileResponse("static/favicon.ico")


def _get_subject_id(request: Request):
    client_token = get_client_token(request)
    user_token = get_user_token(request)
    token = client_token if client_token else user_token
    return parse_token(token).subject if token else "Not an authenticated user"


def _determine_user_ui_actions(subject_permissions: List[str]) -> Dict[str, bool]:
    return {
        "can_manage_users": Action.USER_ADMIN.value in subject_permissions,
        "can_upload": any(
            (
                permission.startswith(Action.WRITE.value)
                for permission in subject_permissions
            )
        ),
        "can_download": any(
            (
                permission.startswith(Action.READ.value)
                for permission in subject_permissions
            )
        ),
        "can_create_schema": any(
            (
                permission.startswith(Action.DATA_ADMIN.value)
                for permission in subject_permissions
            )
        ),
    }


def _set_security_headers(response) -> None:
    response.headers["Content-Security-Policy"] = (
        "default-src 'self' "
        f"{IDENTITY_PROVIDER_BASE_URL}; "
        "script-src 'self' 'unsafe-inline' "
        "cdn.jsdelivr.net/npm/swagger-ui-dist@3/swagger-ui-bundle.js; "
        "style-src 'self' "
        "cdn.jsdelivr.net/npm/swagger-ui-dist@3/swagger-ui.css; "
        "img-src 'self' data: "
        "fastapi.tiangolo.com/img/favicon.png;"
    )
    response.headers["Content-Security-Policy-Report-Only"] = "default-src 'self'"
    response.headers[
        "Strict-Transport-Security"
    ] = "max-age=31536000 ; includeSubDomains"
    response.headers["X-Content-Type-Options"] = "nosniff"
    response.headers["X-Permitted-Cross-Domain-Policies"] = "none"
    response.headers["Referrer-Policy"] = "strict-origin"<|MERGE_RESOLUTION|>--- conflicted
+++ resolved
@@ -47,14 +47,10 @@
 from api.controller_ui.subject_management import subject_management_router
 from api.exception_handler import add_exception_handlers
 
-<<<<<<< HEAD
-=======
 try:
     load_dotenv()
 except OSError:
     pass
-
->>>>>>> 4691d8ae
 
 PROJECT_NAME = os.environ.get("PROJECT_NAME", None)
 PROJECT_DESCRIPTION = os.environ.get("PROJECT_DESCRIPTION", None)
