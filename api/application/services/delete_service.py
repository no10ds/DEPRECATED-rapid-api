--- conflicted
+++ resolved
@@ -28,25 +28,19 @@
         # 1. Generate a list of file keys from S3 to delete, raw_data, data & schemas
         # 2. Remove keys
         # 3. Delete Glue Tables
-<<<<<<< HEAD
+        # 4. Delete crawler
         sensitivity = self.persistence_adapter.get_dataset_sensitivity(
-            dataset.layer, dataset.domain, dataset.domain
+            dataset.layer, dataset.domain, dataset.dataset
         )
         dataset_files = self.persistence_adapter.list_dataset_files(
             dataset, sensitivity
-=======
-        # 4. Delete crawler
-        sensitivity = self.persistence_adapter.get_dataset_sensitivity(domain, dataset)
-        dataset_files = self.persistence_adapter.list_dataset_files(
-            domain, dataset, sensitivity.value
->>>>>>> b3e2e37e
         )
         self.persistence_adapter.delete_dataset_files_using_key(
             dataset_files, f"{dataset.layer}/{dataset.domain}/{dataset.dataset}"
         )
         tables = self.glue_adapter.get_tables_for_dataset(dataset)
         self.glue_adapter.delete_tables(tables)
-        self.glue_adapter.delete_crawler(domain, dataset)
+        self.glue_adapter.delete_crawler(dataset)
 
     def _validate_filename(self, filename: str):
         if not re.match(FILENAME_WITH_TIMESTAMP_REGEX, filename):
