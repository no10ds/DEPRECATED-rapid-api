import os
import uuid
from pathlib import Path
from threading import Thread
from time import sleep
from typing import List, Tuple

import pandas as pd
from pandas.io.parsers import TextFileReader

from api.adapter.athena_adapter import AthenaAdapter
from api.adapter.aws_resource_adapter import AWSResourceAdapter
from api.adapter.cognito_adapter import CognitoAdapter
from api.adapter.glue_adapter import GlueAdapter
from api.adapter.s3_adapter import S3Adapter
from api.application.services.dataset_validation import build_validated_dataframe
from api.application.services.delete_service import DeleteService
from api.application.services.job_service import JobService
from api.application.services.partitioning_service import generate_partitioned_data
from api.application.services.protected_domain_service import ProtectedDomainService
from api.application.services.schema_validation import validate_schema_for_upload
from api.common.config.auth import SensitivityLevel
from api.common.config.constants import (
    CONTENT_ENCODING,
    DATASET_QUERY_LIMIT,
    FIRST_SCHEMA_VERSION_NUMBER,
    SCHEMA_VERSION_INCREMENT,
)
from api.common.custom_exceptions import (
    AWSServiceError,
    ConflictError,
    CrawlerIsNotReadyError,
    CrawlerUpdateError,
    DatasetValidationError,
    QueryExecutionError,
    SchemaNotFoundError,
    UnprocessableDatasetError,
    UserError,
)
from api.common.logger import AppLogger
from api.common.utilities import build_error_message_list
from api.domain.data_types import DataTypes
from api.domain.dataset_metadata import DatasetMetadata
from api.domain.enriched_schema import (
    EnrichedColumn,
    EnrichedSchema,
    EnrichedSchemaMetadata,
)
from api.domain.Jobs.QueryJob import QueryJob, QueryStep
from api.domain.Jobs.UploadJob import UploadJob, UploadStep
from api.domain.schema import Schema
from api.domain.sql_query import SQLQuery


def construct_chunked_dataframe(file_path: Path) -> TextFileReader:
    return pd.read_csv(file_path, encoding=CONTENT_ENCODING, sep=",", chunksize=200_000)


class DataService:
    def __init__(
        self,
        s3_adapter=S3Adapter(),
        glue_adapter=GlueAdapter(),
        athena_adapter=AthenaAdapter(),
        protected_domain_service=ProtectedDomainService(),
        cognito_adapter=CognitoAdapter(),
        delete_service=DeleteService(),
        job_service=JobService(),
        aws_resource_adapter=AWSResourceAdapter(),
    ):
        self.s3_adapter = s3_adapter
        self.glue_adapter = glue_adapter
        self.athena_adapter = athena_adapter
        self.protected_domain_service = protected_domain_service
        self.cognito_adapter = cognito_adapter
        self.delete_service = delete_service
        self.job_service = job_service
        self.aws_resource_adapter = aws_resource_adapter

    def list_raw_files(self, dataset: DatasetMetadata) -> list[str]:
        raw_files = self.s3_adapter.list_raw_files(dataset)
        if len(raw_files) == 0:
            raise UserError(
                f"There are no uploaded files for the {dataset.string_representation()}"
            )
        else:
            return raw_files

    def generate_raw_file_identifier(self) -> str:
        return str(uuid.uuid4())

    def generate_permanent_filename(self, raw_file_identifier: str) -> str:
        return f"{raw_file_identifier}_{uuid.uuid4()}.parquet"

    def upload_dataset(
        self,
        subject_id: str,
        job_id: str,
        dataset: DatasetMetadata,
        file_path: Path,
    ) -> Tuple[str, int, str]:
        schema = self._get_schema(dataset)
        if not schema:
            raise SchemaNotFoundError(
                f"Could not find schema related to the {dataset.string_representation()}"
            )
        else:
            raw_file_identifier = self.generate_raw_file_identifier()
            upload_job = self.job_service.create_upload_job(
                subject_id, job_id, file_path.name, raw_file_identifier, dataset
            )

            Thread(
                target=self.process_upload,
                args=(upload_job, schema, file_path, raw_file_identifier),
                name=upload_job.job_id,
            ).start()

            return f"{raw_file_identifier}.csv", dataset.version, upload_job.job_id

    def process_upload(
        self, job: UploadJob, schema: Schema, file_path: Path, raw_file_identifier: str
    ) -> None:
        try:
            self.job_service.update_step(job, UploadStep.INITIALISATION)
            self.wait_until_crawler_is_ready(schema.get_dataset_metadata())
            self.job_service.update_step(job, UploadStep.VALIDATION)
            self.validate_incoming_data(schema, file_path, raw_file_identifier)
            self.job_service.update_step(job, UploadStep.RAW_DATA_UPLOAD)
            self.s3_adapter.upload_raw_data(
                schema.metadata, file_path, raw_file_identifier
            )
            self.job_service.update_step(job, UploadStep.DATA_UPLOAD)
            self.process_chunks(schema, file_path, raw_file_identifier)
            self.job_service.update_step(job, UploadStep.CLEAN_UP)
            self.delete_incoming_raw_file(schema, file_path, raw_file_identifier)
            self.job_service.update_step(job, UploadStep.NONE)
            self.job_service.succeed(job)
        except Exception as error:
            AppLogger.error(
                f"Processing upload failed for layer [{schema.get_layer()}], domain [{schema.get_domain()}], dataset [{schema.get_dataset()}], and version [{schema.get_version()}]: {error}"
            )
            self.delete_incoming_raw_file(schema, file_path, raw_file_identifier)
            self.job_service.fail(job, build_error_message_list(error))
            raise error

    def wait_until_crawler_is_ready(self, dataset: DatasetMetadata) -> None:
        remaining_retries = 20
        while remaining_retries > 0:
            try:
                self.glue_adapter.check_crawler_is_ready(dataset)
                return
            except CrawlerIsNotReadyError as error:
                remaining_retries -= 1
                if remaining_retries == 0:
                    raise error
                sleep(30)

    def validate_incoming_data(
        self, schema: Schema, file_path: Path, raw_file_identifier: str
    ) -> None:
        AppLogger.info(
            f"Validating dataset for {schema.get_layer()}/{schema.get_domain()}/{schema.get_dataset()}"
        )
        dataset_errors = set()
        for chunk in construct_chunked_dataframe(file_path):
            try:
                build_validated_dataframe(schema, chunk)
            except DatasetValidationError as error:
                dataset_errors.update(error.message)
        if dataset_errors:
            self.delete_incoming_raw_file(schema, file_path, raw_file_identifier)
            raise DatasetValidationError(list(dataset_errors))

    def process_chunks(
        self, schema: Schema, file_path: Path, raw_file_identifier: str
    ) -> None:
        AppLogger.info(
            f"Processing chunks for {schema.get_layer()}/{schema.get_domain()}/{schema.get_dataset()}/{schema.get_version()}"
        )
        for chunk in construct_chunked_dataframe(file_path):
            self.process_chunk(schema, raw_file_identifier, chunk)

        if schema.has_overwrite_behaviour():
            self.remove_existing_data(schema, raw_file_identifier)

        self.glue_adapter.start_crawler(schema.get_dataset_metadata())
        self.glue_adapter.update_catalog_table_config(schema)
        AppLogger.info(
            f"Processing chunks for {schema.get_layer()}/{schema.get_domain()}/{schema.get_dataset()}/{schema.get_version()} completed"
        )

    def process_chunk(
        self, schema: Schema, raw_file_identifier: str, chunk: pd.DataFrame
    ) -> None:
        validated_dataframe = build_validated_dataframe(schema, chunk)
        permanent_filename = self.generate_permanent_filename(raw_file_identifier)
        self.upload_data(schema, validated_dataframe, permanent_filename)

    def delete_incoming_raw_file(
        self, schema: Schema, file_path: Path, raw_file_identifier: str
    ):
        try:
            os.remove(file_path.name)
            AppLogger.info(
                f"Temporary upload file for {schema.get_layer()}/{schema.get_domain()}/{schema.get_dataset()}/{schema.get_version()} deleted. Raw file identifier: {raw_file_identifier}"
            )
        except (FileNotFoundError, TypeError) as error:
            AppLogger.error(
                f"Temporary upload file for {schema.get_layer()}/{schema.get_domain()}/{schema.get_dataset()}/{schema.get_version()} not deleted. Raw file identifier: {raw_file_identifier}. Detail: {error}"
            )

    def remove_existing_data(self, schema: Schema, raw_file_identifier: str) -> None:
        AppLogger.info(
            f"Overwriting existing data for layer [{schema.get_layer()}], domain [{schema.get_domain()}] and dataset [{schema.get_dataset()}]"
        )
        try:
            self.s3_adapter.delete_previous_dataset_files(
                schema.get_dataset_metadata(),
                raw_file_identifier,
            )
        except IndexError:
            AppLogger.warning(
                f"No data to override for domain [{schema.get_domain()}] and dataset [{schema.get_dataset()}]"
            )
        except AWSServiceError as error:
            AppLogger.error(
                f"Overriding existing data failed for layer [{schema.get_layer()}], domain [{schema.get_domain()}] and dataset [{schema.get_dataset()}]. Raw file identifier: {raw_file_identifier}. {error}"
            )
            raise AWSServiceError(
                f"Overriding existing data failed for layer [{schema.get_layer()}], domain [{schema.get_domain()}] and dataset [{schema.get_dataset()}]. Raw file identifier: {raw_file_identifier}"
            )

    def upload_schema(self, schema: Schema) -> str:
        schema.metadata.version = FIRST_SCHEMA_VERSION_NUMBER
        schema.metadata.domain = schema.metadata.domain.lower()
<<<<<<< HEAD
        if self._get_schema(schema.get_dataset_metadata()) is not None:
            AppLogger.warning(
                "Schema already exists for layer=%s domain=%s dataset=%s and version=%s",
                schema.get_layer(),
                schema.get_domain(),
                schema.get_dataset(),
                schema.get_version(),
=======
        dataset = schema.get_dataset_metadata()
        if self._get_schema(dataset) is not None:
            AppLogger.warning(
                f"Schema already exists for {dataset.string_representation()}"
>>>>>>> 9c667de1
            )
            raise ConflictError("Schema already exists")

        self.check_for_protected_domain(schema)
        validate_schema_for_upload(schema)
        schema_name = self.s3_adapter.save_schema(schema)
        self.glue_adapter.create_crawler(
            schema.get_dataset_metadata(), schema.get_tags()
        )
        return schema_name

    def update_schema(self, schema: Schema) -> str:
        try:
            dataset_metadata = DatasetMetadata(
                schema.get_layer(),
                schema.get_domain(),
                schema.get_dataset(),
                FIRST_SCHEMA_VERSION_NUMBER,
            )
            original_schema = self._get_schema(dataset_metadata)
            if original_schema is None:
                AppLogger.warning(
                    f"Could not find schema for {dataset_metadata.string_representation()}"
                )
                raise SchemaNotFoundError("Previous version of schema not found")

            new_schema_description = schema.metadata.description
            new_version = (
<<<<<<< HEAD
                dataset_metadata.get_latest_version(self.aws_resource_adapter)
=======
                self.aws_resource_adapter.get_version_from_crawler_tags(
                    dataset_metadata
                )
>>>>>>> 9c667de1
                + SCHEMA_VERSION_INCREMENT
            )
            schema.metadata = original_schema.metadata
            schema.metadata.version = new_version
            schema.metadata.description = new_schema_description
            self.check_for_protected_domain(schema)
            self.glue_adapter.check_crawler_is_ready(schema.get_dataset_metadata())
            validate_schema_for_upload(schema)

            schema_name = self.s3_adapter.save_schema(schema)
            self.glue_adapter.set_crawler_version_tag(schema.get_dataset_metadata())
            return schema_name
        except CrawlerUpdateError as error:
            self.delete_service.delete_schema(schema.metadata)
            raise error

    def check_for_protected_domain(self, schema: Schema) -> str:
        if SensitivityLevel.PROTECTED.value == schema.get_sensitivity():
            if (
                schema.get_domain()
                not in self.protected_domain_service.list_protected_domains()
            ):
                raise UserError(
                    f"The protected domain '{schema.get_domain()}' does not exist."
                )
        return schema.get_domain()

    def get_dataset_info(self, dataset: DatasetMetadata) -> EnrichedSchema:
        schema = self._get_schema(dataset)
        if not schema:
            raise SchemaNotFoundError(
                f"Could not find schema related to the {dataset.string_representation()}"
            )
        statistics_dataframe = self.athena_adapter.query(
            dataset, self._build_query(schema)
        )
        last_updated = self.glue_adapter.get_table_last_updated_date(
            dataset.glue_table_name()
        )
        return EnrichedSchema(
            metadata=self._enrich_metadata(schema, statistics_dataframe, last_updated),
            columns=self._enrich_columns(schema, statistics_dataframe),
        )

    def upload_data(
        self, schema: Schema, validated_dataframe: pd.DataFrame, filename: str
    ):
        partitioned_data = generate_partitioned_data(schema, validated_dataframe)
        self.s3_adapter.upload_partitioned_data(
            schema.get_dataset_metadata(),
            filename,
            partitioned_data,
        )

    def is_query_too_large(self, dataset: DatasetMetadata, query: SQLQuery):
        if query.limit:
            if int(query.limit) <= DATASET_QUERY_LIMIT:
                return False

        no_of_rows_in_table = self.glue_adapter.get_no_of_rows(
            dataset.glue_table_name()
        )
        return no_of_rows_in_table > DATASET_QUERY_LIMIT

    def query_data(
        self,
        dataset: DatasetMetadata,
        query: SQLQuery,
    ) -> pd.DataFrame:
        if not self.is_query_too_large(dataset, query):
            return self.athena_adapter.query(dataset, query)
        else:
            raise UnprocessableDatasetError("Dataset too large")

    def query_large_data(
        self,
        subject_id: str,
        dataset: DatasetMetadata,
        query: SQLQuery,
    ) -> str:
        query_job = self.job_service.create_query_job(subject_id, dataset)
        query_execution_id = self.athena_adapter.query_async(dataset, query)
        Thread(
            target=self.generate_results_download_url_async,
            args=(
                query_job,
                query_execution_id,
            ),
        ).start()
        return query_job.job_id

    def generate_results_download_url_async(
        self, query_job: QueryJob, query_execution_id: str
    ) -> None:
        try:
            self.job_service.update_step(query_job, QueryStep.RUNNING)
            self.athena_adapter.wait_for_query_to_complete(query_execution_id)
            self.job_service.update_step(query_job, QueryStep.GENERATING_RESULTS)
            url = self.s3_adapter.generate_query_result_download_url(query_execution_id)
            self.job_service.succeed_query(query_job, url)
        except QueryExecutionError as error:
            self.job_service.fail(query_job, build_error_message_list(error))
        except (AWSServiceError, Exception) as error:
            AppLogger.error(f"Large query failed: {error}")
            self.job_service.fail(query_job, build_error_message_list(error))
            raise error

    def update_table_config(self, dataset: DatasetMetadata) -> None:
        schema = self.s3_adapter.find_schema(dataset)
        self.glue_adapter.update_catalog_table_config(schema)

    def _get_schema(self, dataset: DatasetMetadata) -> Schema:
        return self.s3_adapter.find_schema(dataset)

    def _build_query(self, schema: Schema) -> SQLQuery:
        date_columns = schema.get_columns_by_type(DataTypes.DATE)
        date_range_queries = [
            *[f"max({column.name}) as max_{column.name}" for column in date_columns],
            *[f"min({column.name}) as min_{column.name}" for column in date_columns],
        ]
        columns_to_query = [
            "count(*) as data_size",
            *date_range_queries,
        ]
        return SQLQuery(select_columns=columns_to_query)

    def _enrich_metadata(
        self, schema: Schema, statistics_dataframe: pd.DataFrame, last_updated: str
    ) -> EnrichedSchemaMetadata:
        dataset_size = statistics_dataframe.at[0, "data_size"]
        return EnrichedSchemaMetadata(
            **schema.metadata.dict(),
            number_of_rows=dataset_size,
            number_of_columns=len(schema.columns),
            last_updated=last_updated,
        )

    def _enrich_columns(
        self, schema: Schema, statistics_dataframe: pd.DataFrame
    ) -> List[EnrichedColumn]:
        enriched_columns = []
        date_column_names = schema.get_column_names_by_type("date")
        for column in schema.columns:
            statistics = None
            if column.name in date_column_names:
                statistics = {
                    "max": statistics_dataframe.at[0, f"max_{column.name}"],
                    "min": statistics_dataframe.at[0, f"min_{column.name}"],
                }
            enriched_columns.append(
                EnrichedColumn(**column.dict(), statistics=statistics)
            )
        return enriched_columns<|MERGE_RESOLUTION|>--- conflicted
+++ resolved
@@ -234,20 +234,10 @@
     def upload_schema(self, schema: Schema) -> str:
         schema.metadata.version = FIRST_SCHEMA_VERSION_NUMBER
         schema.metadata.domain = schema.metadata.domain.lower()
-<<<<<<< HEAD
-        if self._get_schema(schema.get_dataset_metadata()) is not None:
-            AppLogger.warning(
-                "Schema already exists for layer=%s domain=%s dataset=%s and version=%s",
-                schema.get_layer(),
-                schema.get_domain(),
-                schema.get_dataset(),
-                schema.get_version(),
-=======
         dataset = schema.get_dataset_metadata()
         if self._get_schema(dataset) is not None:
             AppLogger.warning(
                 f"Schema already exists for {dataset.string_representation()}"
->>>>>>> 9c667de1
             )
             raise ConflictError("Schema already exists")
 
@@ -276,13 +266,9 @@
 
             new_schema_description = schema.metadata.description
             new_version = (
-<<<<<<< HEAD
-                dataset_metadata.get_latest_version(self.aws_resource_adapter)
-=======
                 self.aws_resource_adapter.get_version_from_crawler_tags(
                     dataset_metadata
                 )
->>>>>>> 9c667de1
                 + SCHEMA_VERSION_INCREMENT
             )
             schema.metadata = original_schema.metadata
